--- conflicted
+++ resolved
@@ -1,1776 +1,1773 @@
-﻿// <summary>
-// Piwik - free/libre analytics platform
-// 
-// Client to record visits, page views, Goals, Ecommerce activity (product views, add to carts, Ecommerce orders) in a Piwik server.
-// This is a C# Version of the piwik.js standard Tracking API.
-// For more information, see http://piwik.org/docs/tracking-api/
-// 
-// <see href="http://www.opensource.org/licenses/bsd-license.php">released under BSD License</see>
-// <see href="http://piwik.org/docs/tracking-api/"/>
-// </summary>
-namespace Piwik.Tracker
-{
-    using System.IO;
-    using System;
-    using System.Collections.Generic;
-    using System.Linq;
-    using System.Net;
-    using System.Globalization;
-    using System.Text;
-    using System.Security.Cryptography;
-    using System.Web;
-    using System.Web.Script.Serialization;
-
-    /// <summary>
-    /// PiwikTracker implements the Piwik Tracking Web API.
-    ///
-    /// The PHP Tracking Client provides all features of the Javascript Tracker, such as Ecommerce Tracking, Custom Variable, Event tracking and more.
-    /// Functions are named the same as the Javascript functions.
-    /// 
-    /// See introduction docs at: {@link http://piwik.org/docs/tracking-api/}
-    ///
-    /// ### Example: using the PHP PiwikTracker class
-    ///
-    /// The following code snippet is an advanced example of how to track a Page View using the Tracking API PHP client.
-    ///
-    ///      $t = new PiwikTracker( $idSite = 1, 'http://example.org/piwik/');
-    ///
-    ///      // Optional function calls
-    ///      $t->setUserAgent( "Mozilla/5.0 (Windows; U; Windows NT 5.1; en-GB) Firefox/3.6.6");
-    ///      $t->setBrowserLanguage('fr');
-    ///      $t->setLocalTime( '12:34:06' );
-    ///      $t->setResolution( 1024, 768 );
-    ///      $t->setBrowserHasCookies(true);
-    ///      $t->setPlugins($flash = true, $java = true, $director = false);
-    ///
-    ///      // set a Custom Variable called 'Gender'
-    ///      $t->setCustomVariable( 1, 'gender', 'male' );
-    ///
-    ///      // If you want to force the visitor IP, or force the server date time to a date in the past,
-    ///      // it is required to authenticate the Tracking request by calling setTokenAuth
-    ///      // You can pass the Super User token_auth or any user with 'admin' privilege on the website $idSite
-    ///      $t->setTokenAuth( $token_auth );
-    ///      $t->setIp( "134.10.22.1" );
-    ///      $t->setForceVisitDateTime( '2011-04-05 23:55:02' );
-    ///
-    ///      // if you wanted to force to record the page view or conversion to a specific User ID
-    ///      // $t->setUserId( "username@example.org" );
-    ///      // Mandatory: set the URL being tracked
-    ///      $t->setUrl( $url = 'http://example.org/store/list-category-toys/' );
-    ///
-    ///      // Finally, track the page view with a Custom Page Title
-    ///      // In the standard JS API, the content of the <title> tag would be set as the page title
-    ///      $t->doTrackPageView('This is the page title');
-    ///
-    /// ### Example: tracking Ecommerce interactions
-    ///
-    /// Here is an example showing how to track Ecommerce interactions on your website, using the PHP Tracking API.
-    /// Usually, Ecommerce tracking is done using standard Javascript code,
-    /// but it is very common to record Ecommerce interactions after the fact
-    /// (for example, when payment is done with Paypal and user doesn't come back on the website after purchase).
-    /// For more information about Ecommerce tracking in Piwik, check out the documentation: Tracking Ecommerce in Piwik.
-    ///
-    ///      $t = new PiwikTracker( $idSite = 1, 'http://example.org/piwik/');
-    ///
-    ///      // Force IP to the actual visitor IP
-    ///      $t->setTokenAuth( $token_auth );
-    ///      $t->setIp( "134.10.22.1" );
-    ///
-    ///      // Example 1: on a Product page, track an "Ecommerce Product view"
-    ///      $t->setUrl( $url = 'http://www.mystore.com/Endurance-Shackletons-Legendary-Antarctic-Expedition' );
-    ///      $t->setEcommerceView($sku = 'SKU0011', $name = 'Endurance - Shackleton', $category = 'Books');
-    ///      $t->doTrackPageView( 'Endurance Shackletons Legendary Antarctic Expedition - Mystore.com');
-    ///
-    ///      // Example 2: Tracking Ecommerce Cart containing 2 products
-    ///      $t->addEcommerceItem($sku = 'SKU0011', $name = 'Endurance - Shackleton' , $category = 'Books', $price = 17, $quantity = 1);
-    ///      // Note that when setting a product category, you can specify an array of up to 5 categories to track for this product
-    ///      $t->addEcommerceItem($sku = 'SKU0321', $name = 'Amélie' , $categories = array('DVD Foreign','Best sellers','Our pick'), $price = 25, $quantity = 1);
-    ///      $t->doTrackEcommerceCartUpdate($grandTotal = 42);
-    ///
-    ///      // Example 3: Tracking Ecommerce Order
-    ///      $t->addEcommerceItem($sku = 'SKU0011', $name = 'Endurance - Shackleton' , $category = 'Books', $price = 17, $quantity = 1);
-    ///      $t->addEcommerceItem($sku = 'SKU0321', $name = 'Amélie' , $categories = array('DVD Foreign','Best sellers','Our pick'), $price = 25, $quantity = 1);
-    ///      $t->doTrackEcommerceOrder($orderId = 'B000111387', $grandTotal = 55.5, $subTotal = 42, $tax = 8, $shipping = 5.5, $discount = 10);
-    ///
-    /// ### Note: authenticating with the token_auth
-    ///
-    /// To set the visitor IP, or the date and time of the visit, or to force to record the visit (or page, or goal conversion) to a specific Visitor ID,
-    /// you must call setTokenAuth( $token_auth ). The token_auth must be either the Super User token_auth,
-    /// or the token_auth of any user with 'admin' permission for the website you are recording data against.
-    /// </summary>
-    public class PiwikTracker
-    {
-        /// <summary>
-        /// API Version
-        /// </summary>
-        private const int VERSION = 1;
-
-        /// <summary>
-        /// Visitor ID length
-        /// </summary>
-        private const int LENGTH_VISITOR_ID = 16;
-
-        /// <summary>
-        /// Charset
-        /// <see cref="setPageCharset"/>
-        /// </summary>
-	    private const string DEFAULT_CHARSET_PARAMETER_VALUES = "utf-8";
-
-        /// <summary>
-        /// <see cref="piwik.js"/>
-        /// </summary>
-        private const string FIRST_PARTY_COOKIES_PREFIX = "_pk_";
-
-        /// <summary>
-        /// Ecommerce item page view tracking stores item's metadata in these Custom Variables slots.
-        /// </summary>
-        private const int CVAR_INDEX_ECOMMERCE_ITEM_PRICE = 2;
-        private const int CVAR_INDEX_ECOMMERCE_ITEM_SKU = 3;
-        private const int CVAR_INDEX_ECOMMERCE_ITEM_NAME = 4;
-        private const int CVAR_INDEX_ECOMMERCE_ITEM_CATEGORY = 5;
-
-        private const string DEFAULT_COOKIE_PATH = "/";
-
-        /// <summary>
-        /// Piwik base URL, for example http://example.org/piwik/
-        /// Must be set before using the class by calling PiwikTracker.URL = 'http://yourwebsite.org/piwik/'
-        /// </summary>
-        public static string URL;
-
-        private string DEBUG_APPEND_URL;
-        private string userAgent;
-        private DateTimeOffset localTime;
-        private bool hasCookies;
-        private string plugins;
-        private Dictionary<string, string[]> visitorCustomVar;
-        private Dictionary<string, string[]> pageCustomVar;
-        private Dictionary<string, string[]> eventCustomVar;
-        private Dictionary<string, string> customParameters;
-        private string customData;
-        private DateTimeOffset forcedDatetime;
-        private bool forcedNewVisit;
-        private string token_auth;
-        private AttributionInfo attributionInfo;
-        private DateTimeOffset ecommerceLastOrderTimestamp;
-        private Dictionary<string, object[]> ecommerceItems;
-        private int? generationTime;
-        private int idSite;
-        private string urlReferrer;
-        private string pageCharset;
-        private string pageUrl;
-        private string ip;
-        private string acceptLanguage;
-        private string userId;
-        private string forcedVisitorId;
-        private string cookieVisitorId;
-        private string randomVisitorId;
-        private int width;
-        private int height;
-        private int requestTimeout;
-        private bool doBulkRequests;
-        private List<string> storedTrackingActions;
-        private string country;
-        private string region;
-        private string city;
-        private float? lat;
-        private float? longitude;
-        private int configVisitorCookieTimeout;
-        private int configSessionCookieTimeout;
-        private int configReferralCookieTimeout;
-        private bool configCookiesDisabled;
-        private string configCookiePath;
-        private string configCookieDomain;
-        private long currentTs;
-        private long createTs;
-        private long? visitCount;
-        private long? currentVisitTs;
-        private long? lastVisitTs;
-        private long? lastEcommerceOrderTs;
-        private bool sendImageResponse;
-
-        public enum ActionType {download, link};
-
-        /// <summary>
-        /// Builds a PiwikTracker object, used to track visits, pages and Goal conversions
-        /// for a specific website, by using the Piwik Tracking API.
-        /// 
-        /// If the tracker is used within a web page or web controller, the following information are pre-initialised : 
-        /// URL Referrer, current page URL, remote IP, Accept-Language HTTP header and User-Agent HTTP header.
-        /// </summary>       
-        /// <param name="idSite">Id site to be tracked</param>
-        /// <param name="apiUrl">"http://example.org/piwik/" or "http://piwik.example.org/". If set, will overwrite PiwikTracker.URL</param>
-        public PiwikTracker(int idSite, string apiUrl = "")
-        {
-            this.userAgent = null;
-            this.localTime = DateTimeOffset.MinValue;
-            this.hasCookies = false;
-            this.plugins = null;            
-            this.pageCustomVar = new Dictionary<string, string[]>();
-            this.eventCustomVar = new Dictionary<string, string[]>();
-            this.customParameters = new Dictionary<string, string>();
-            this.customData = null;
-            this.forcedDatetime = DateTimeOffset.MinValue;
-            this.forcedNewVisit = false;
-            this.token_auth = null;
-            this.attributionInfo = null;
-            this.ecommerceLastOrderTimestamp = DateTimeOffset.MinValue;
-            this.ecommerceItems =  new Dictionary<string, object[]>();
-            this.generationTime = null;
-
-            this.idSite = idSite;
-            var currentContext = HttpContext.Current;
-            if (currentContext != null) {
-                if (currentContext.Request.UrlReferrer != null) {
-                    this.urlReferrer = currentContext.Request.UrlReferrer.AbsoluteUri;
-                }
-                
-                this.ip = currentContext.Request.UserHostAddress;
-
-                if (currentContext.Request.UserLanguages != null && currentContext.Request.UserLanguages.Any())
-                    this.acceptLanguage = currentContext.Request.UserLanguages.First();
-
-                this.userAgent = currentContext.Request.UserAgent;
-            }
-            this.pageCharset = DEFAULT_CHARSET_PARAMETER_VALUES;
-            this.pageUrl = getCurrentUrl();
-            if (!String.IsNullOrEmpty(apiUrl)) {
-                URL = apiUrl;
-            }
-
-            // Life of the visitor cookie (in sec)
-            this.configVisitorCookieTimeout = 33955200; // 13 months (365 + 28 days)
-            // Life of the session cookie (in sec)
-            this.configSessionCookieTimeout = 1800; // 30 minutes
-            // Life of the session cookie (in sec)
-            this.configReferralCookieTimeout = 15768000; // 6 months
-
-            // Visitor Ids in order
-            this.userId = null;
-            this.forcedVisitorId = null;
-            this.cookieVisitorId = null;
-            this.randomVisitorId = null;
-
-            this.setNewVisitorId();
-
-            this.configCookiesDisabled = false;
-            this.configCookiePath = DEFAULT_COOKIE_PATH;
-            this.configCookieDomain = "";
-
-            this.currentTs = (long)(DateTime.Now - new DateTime(1970, 1, 1)).TotalSeconds;
-            this.createTs = this.currentTs;
-            this.visitCount = 0;
-            this.currentVisitTs = null;
-            this.lastVisitTs = null;
-            this.lastEcommerceOrderTs = null;
-
-		    // Allow debug while blocking the request
-    	    this.requestTimeout = 600;
-    	    this.doBulkRequests = false;
-    	    this.storedTrackingActions = new List<string>();
-
-            this.sendImageResponse = true;
-
-            this.visitorCustomVar = this.getCustomVariablesFromCookie();
-        }
-
-
-        /// <summary>
-        /// By default, Piwik expects utf-8 encoded values, for example
-        /// for the page URL parameter values, Page Title, etc.
-        /// It is recommended to only send UTF-8 data to Piwik.
-        /// If required though, you can also specify another charset using this function.
-        /// </summary>       
-	    public void setPageCharset(string charset = "")
-	    {
-		    this.pageCharset = charset;
-	    }
-
-
-        /// <summary>
-        /// Sets the current URL being tracked
-        /// </summary>       
-        /// <param name="url">Raw URL (not URL encoded)</param>
-        public void setUrl(string url)
-        {
-            pageUrl = url;
-        }
-
-
-        /// <summary>
-        /// Sets the URL referrer used to track Referrers details for new visits.
-        /// </summary>       
-        /// <param name="url">Raw URL (not URL encoded)</param>
-        public void setUrlReferrer(string url)
-        {
-            urlReferrer = url;
-        }
-
-
-        /// <summary>
-        /// Sets the time that generating the document on the server side took.
-        /// </summary>       
-        /// <param name="timeMs">Generation time in ms</param>
-	    public void setGenerationTime(int timeMs)
-	    {
-		    this.generationTime = timeMs;
-	    }
-
-
-        /// <summary>
-        /// Sets the attribution information to the visit, so that subsequent Goal conversions are 
-        /// properly attributed to the right Referrer URL, timestamp, Campaign Name & Keyword.
-        /// 
-        /// If you call enableCookies() then these referral attribution values will be set
-        /// to the 'ref' first party cookie storing referral information.
-        /// </summary>       
-        /// <param name="attributionInfo">Attribution info for the visit</param>        
-        /// <see>function getAttributionInfo() in "https://github.com/piwik/piwik/blob/master/js/piwik.js"</see>
-        public void setAttributionInfo(AttributionInfo attributionInfo)
-        {
-            this.attributionInfo = attributionInfo;
-        }
-
-
-        /// <summary>
-        /// Sets Visit Custom Variable.
-        /// See http://piwik.org/docs/custom-variables/
-        /// </summary>       
-        /// <param name="id">Custom variable slot ID from 1-5</param>
-        /// <param name="name">Custom variable name</param>
-        /// <param name="value">Custom variable value</param>
-        /// <param name="scope">Custom variable scope. Possible values: visit, page, event</param>
-        /// <exception cref="Exception"/>
-        public void setCustomVariable(int id, string name, string value, CustomVar.Scopes scope = CustomVar.Scopes.visit)
-        {
-            string stringId = Convert.ToString(id);
-            string[] customVar = {name, value};
-
-            switch (scope)
-            {
-                case CustomVar.Scopes.page:
-                    pageCustomVar[stringId] = customVar;
-                    break;
-
-                case CustomVar.Scopes.visit:
-                    visitorCustomVar[stringId] = customVar;
-                    break;
-
-                case CustomVar.Scopes._event:
-                    eventCustomVar[stringId] = customVar;
-                    break;
-
-                default:
-                    throw new Exception("Invalid 'scope' parameter value");
-            }
-        }
-
-        /// <summary>
-        /// Sets a custom tracking parameter
-        /// <para></para>
-        /// To track custom dimensions use 'dimension{#}' as the value for
-        /// <paramref name="trackingApiParameter"/>, e.g. dimension1.
-        /// </summary>
-        /// <param name="trackingApiParameter">The name of the custom tracking parameter. Use dimension{#} for custom dimensions, e.g. dimension1 for dimension 1.</param>
-        /// <param name="value">The value of the custom parameter</param>
-        public void setCustomTrackingParameter(string trackingApiParameter, string value)
-        {
-            customParameters[trackingApiParameter] = value;
-        }
-
-
-        /// <summary>
-        /// Returns the currently assigned Custom Variable.
-        /// 
-        /// If scope is 'visit', it will attempt to read the value set in the first party cookie created by Piwik Tracker ($_COOKIE array).
-        /// </summary>       
-        /// <param name="id">Custom Variable integer index to fetch from cookie. Should be a value from 1 to 5</param>
-        /// <param name="scope">Custom variable scope. Possible values: visit, page, event</param> 
-        /// <exception cref="Exception"/>
-        /// <returns>The requested custom variable</returns>
-        public CustomVar getCustomVariable(int id, CustomVar.Scopes scope = CustomVar.Scopes.visit)
-        {
-            var stringId = Convert.ToString(id);
-
-            if (scope.Equals(CustomVar.Scopes.page)) {
-                return pageCustomVar.ContainsKey(stringId) ? new CustomVar(pageCustomVar[stringId][0], pageCustomVar[stringId][1]) : null;
-            }
-            else if (!scope.Equals(CustomVar.Scopes._event)) {
-                return eventCustomVar.ContainsKey(stringId) ? new CustomVar(eventCustomVar[stringId][0], eventCustomVar[stringId][1]) : null;
-            }
-            else if (!scope.Equals(CustomVar.Scopes.visit)) {
-                throw new Exception("Invalid 'scope' parameter value");
-            }
-            if (this.visitorCustomVar.ContainsKey(stringId)) {
-                return new CustomVar(visitorCustomVar[stringId][0], visitorCustomVar[stringId][1]);
-            }
-            var cookieDecoded = this.getCustomVariablesFromCookie();
-            if (!cookieDecoded.ContainsKey(stringId)    		
-    		    || cookieDecoded[stringId].Count() != 2) {
-    		    return null;
-    	    }
-            return new CustomVar(cookieDecoded[stringId][0], cookieDecoded[stringId][1]);
-        }
-
-        /// <summary>
-        /// Returns the currently assigned value for the given custom tracking parameter
-        /// </summary>
-        /// <param name="trackingApiParameter">The name of the custom tracking parameter</param>
-        /// <returns>The value of the custom tracking parameter</returns>
-        public string getCustomTrackingParameter(string trackingApiParameter)
-        {
-            return customParameters.ContainsKey(trackingApiParameter) ? customParameters[trackingApiParameter] : "";
-        }
-
-
-        /// <summary>
-        /// Clears any Custom Variable that may be have been set.
-        /// 
-        /// This can be useful when you have enabled bulk requests,
-        /// and you wish to clear Custom Variables of 'visit' scope.
-        /// </summary> 
-        public void clearCustomVariables()
-        {
-            this.visitorCustomVar = new Dictionary<string, string[]>();
-            this.pageCustomVar = new Dictionary<string, string[]>();
-            this.eventCustomVar = new Dictionary<string, string[]>();
-        }
-
-        /// <summary>
-        /// Clears any custom tracking parameters that have been set.
-        /// </summary>
-        public void clearCustomTrackingParameters()
-        {
-            this.customParameters = new Dictionary<string, string>();
-        }
-
-        
-         /// <summary>
-        /// Sets the current visitor ID to a random new one.
-        /// </summary>       
-        public void setNewVisitorId()
-        {
-            var encodedGuidBytes = new MD5CryptoServiceProvider().ComputeHash(Encoding.Default.GetBytes(Guid.NewGuid().ToString()));
-            this.randomVisitorId = BitConverter.ToString(encodedGuidBytes).Replace("-", "").Substring(0, LENGTH_VISITOR_ID).ToLower();
-            this.userId = null;
-            this.forcedVisitorId = null;
-            this.cookieVisitorId = null;
-        }
-
-    
-        /// <summary>
-        /// Sets the current site ID.
-        /// </summary>       
-        /// <param name="idSite"/>
-        public void setIdSite(int idSite)
-        {
-    	    this.idSite = idSite;
-        }
-    
-
-        /// <summary>
-        /// Sets the Browser language. Used to guess visitor countries when GeoIP is not enabled
-        /// </summary>       
-        /// <param name="acceptLanguage">For example "fr-fr"</param>    
-        public void setBrowserLanguage(string acceptLanguage)
-        {
-            this.acceptLanguage = acceptLanguage;
-        }
-
-
-        /// <summary>
-        /// Sets the user agent, used to detect OS and browser.
-        /// If this function is not called, the User Agent will default to the current user agent
-        /// if there is an active HttpContext
-        /// </summary>       
-        /// <param name="userAgent">HTTP User Agent</param>  
-        public void setUserAgent(string userAgent)
-        {
-            this.userAgent = userAgent;
-        }
-
-
-        /// <summary>
-        /// Sets the country of the visitor. If not used, Piwik will try to find the country
-        /// using either the visitor's IP address or language.
-        /// 
-        /// Allowed only for Admin/Super User, must be used along with setTokenAuth().
-        /// </summary>       
-        public void setCountry(string country)
-        {
-    	    this.country = country;
-        }
-    
-
-        /// <summary>
-        /// Sets the region of the visitor. If not used, Piwik may try to find the region
-        /// using the visitor's IP address (if configured to do so).
-        /// 
-        /// Allowed only for Admin/Super User, must be used along with setTokenAuth().
-        /// </summary>       
-        public void setRegion(string region)
-        {
-    	    this.region = region;
-        }
-
-    
-        /// <summary>
-        /// Sets the city of the visitor. If not used, Piwik may try to find the city
-        /// using the visitor's IP address (if configured to do so).
-        /// 
-        /// Allowed only for Admin/Super User, must be used along with setTokenAuth().
-        /// </summary>       
-        public void setCity(string city)
-        {
-    	    this.city = city;
-        }
-
-    
-        /// <summary>
-        /// Sets the latitude of the visitor. If not used, Piwik may try to find the visitor's
-        /// latitude using the visitor's IP address (if configured to do so).
-        /// 
-        /// Allowed only for Admin/Super User, must be used along with setTokenAuth().
-        /// </summary>  
-        public void setLatitude(float lat)
-        {
-    	    this.lat = lat;
-        }
-    
-
-        /// <summary>
-        /// Sets the longitude of the visitor. If not used, Piwik may try to find the visitor's
-        /// longitude using the visitor's IP address (if configured to do so).
-        /// 
-        /// Allowed only for Admin/Super User, must be used along with setTokenAuth().
-        /// </summary>  
-        public void setLongitude(float longitude)
-        {
-    	    this.longitude = longitude;
-        }
-    
-        
-        /// <summary>
-        /// Enables the bulk request feature. When used, each tracking action is stored until the
-        /// doBulkTrack method is called. This method will send all tracking data at once.
-        /// </summary>     
-	    public void enableBulkTracking()
-	    {
-		    this.doBulkRequests = true;
-	    }
-
-
-        /// <summary>
-        /// Enable Cookie Creation - this will cause a first party VisitorId cookie to be set when the VisitorId is set or reset
-        /// </summary>       
-        /// <param name="domain">(optional) Set first-party cookie domain. Accepted values: example.com, *.example.com (same as .example.com) or subdomain.example.com</param>    
-        /// <param name="path">(optional) Set first-party cookie path</param>    
-        public void enableCookies(string domain = "", string path = "/" )
-        {
-            this.configCookiesDisabled = false;
-            this.configCookieDomain = domainFixup(domain);
-            this.configCookiePath = path;
-        }
-
-        /// <summary>
-        /// If image response is disabled Piwik will respond with a HTTP 204 header instead of responding with a gif.
-        /// </summary> 
-        public void disableSendImageResponse()
-        {
-            this.sendImageResponse = false;
-        }
-
-        /// <summary>
-        /// Fix-up domain
-        /// </summary>  
-        static protected string domainFixup(string domain)
-        {
-            if (string.IsNullOrWhiteSpace(domain)){
-                return domain;
-            }
-            var dl = domain.Length - 1;
-            // remove trailing '.'
-            if (domain[dl].Equals('.'))
-            {
-                domain = domain.Substring(0, dl);
-            }
-            // remove leading '*'
-            if (domain.Substring(0, 2).Equals("*."))
-            {
-                domain = domain.Substring(1);
-            }
-            return domain;
-        }
-
-
-        /// <summary>
-        /// Get cookie name with prefix and domain hash
-        /// <summary>
-        protected string getCookieName(string cookieName) {
-            // NOTE: If the cookie name is changed, we must also update the method in piwik.js with the same name.
-            var hash = getHexStringFromBytes(new SHA1CryptoServiceProvider().ComputeHash(Encoding.UTF8.GetBytes((string.IsNullOrWhiteSpace(this.configCookieDomain) ? getCurrentHost() : this.configCookieDomain) + this.configCookiePath))).Substring(0, 4);
-            return FIRST_PARTY_COOKIES_PREFIX + cookieName + "." + this.idSite + "." + hash;
-        }
-
-        protected string getHexStringFromBytes(byte[] bytes)
-        {
-            var sb = new StringBuilder();
-            foreach (byte b in bytes)
-            {
-                var hex = b.ToString("x2");
-                sb.Append(hex);
-            }
-            return sb.ToString();
-        } 
-
-        /// <summary>
-        /// Tracks a page view
-        /// </summary>       
-        /// <param name="documentTitle">Page title as it will appear in the Actions > Page titles report</param> 
-        /// <returns>HTTP Response from the server or null if using bulk requests.</returns>
-        public HttpWebResponse doTrackPageView(string documentTitle = null)
-        {
-            string url = getUrlTrackPageView(documentTitle);
-            return sendRequest(url);
-        }
-
-
-        /// <summary>
-        /// Tracks an event
-        /// </summary>       
-        /// <param name="category">The Event Category (Videos, Music, Games...)</param> 
-        /// <param name="action">The Event's Action (Play, Pause, Duration, Add Playlist, Downloaded, Clicked...)</param> 
-        /// <param name="name">(optional) The Event's object Name (a particular Movie name, or Song name, or File name...)</param> 
-        /// <param name="value">(optional) The Event's value</param> 
-        /// <returns>HTTP Response from the server or null if using bulk requests.</returns>
-        public HttpWebResponse doTrackEvent(string category, string action, string name = "", string value = "")
-        {
-            var url = this.getUrlTrackEvent(category, action, name, value);
-            return this.sendRequest(url);
-        }
-
-
-        /// <summary>
-        /// Tracks a content impression
-        /// </summary>       
-        /// <param name="contentName">The name of the content. For instance 'Ad Foo Bar'</param> 
-        /// <param name="contentPiece">The actual content. For instance the path to an image, video, audio, any text</param> 
-        /// <param name="contentTarget">(optional) The target of the content. For instance the URL of a landing page.</param> 
-        /// <returns>HTTP Response from the server or null if using bulk requests.</returns>
-        public HttpWebResponse doTrackContentImpression(string contentName, string contentPiece = "Unknown", string contentTarget = null)
-        {
-            var url = this.getUrlTrackContentImpression(contentName, contentPiece, contentTarget);
-            return this.sendRequest(url);
-        }
-
-
-        /// <summary>
-        /// Tracks a content interaction. Make sure you have tracked a content impression using the same content name and
-        /// content piece, otherwise it will not count. To do so you should call the method doTrackContentImpression();
-        /// </summary>       
-        /// <param name="interaction">The name of the interaction with the content. For instance a 'click'</param> 
-        /// <param name="contentName">The name of the content. For instance 'Ad Foo Bar'</param> 
-        /// <param name="contentPiece">The actual content. For instance the path to an image, video, audio, any text</param> 
-        /// <param name="contentTarget">(optional) The target the content leading to when an interaction occurs. For instance the URL of a landing page.</param> 
-        /// <returns>HTTP Response from the server or null if using bulk requests.</returns>
-        public HttpWebResponse doTrackContentInteraction(string interaction, string contentName, string contentPiece = "Unknown", string contentTarget = null)
-        {
-            var url = this.getUrlTrackContentInteraction(interaction, contentName, contentPiece, contentTarget);
-            return this.sendRequest(url);
-        }
-
-    
-        /// <summary>
-        /// Tracks an internal Site Search query, and optionally tracks the Search Category, and Search results Count.
-        /// These are used to populate reports in Actions > Site Search.
-        /// </summary>       
-        /// <param name="keyword">Searched query on the site</param> 
-        /// <param name="category">(optional) Search engine category if applicable</param> 
-        /// <param name="countResults">(optional) results displayed on the search result page. Used to track "zero result" keywords.</param> 
-        /// <returns>HTTP Response from the server or null if using bulk requests.</returns>
-	    public HttpWebResponse doTrackSiteSearch(string keyword, string category = "", int? countResults = null)
-	    {
-		    var url = this.getUrlTrackSiteSearch(keyword, category, countResults);
-		    return this.sendRequest(url);
-	    }
-
-
-        /// <summary>
-        /// Records a Goal conversion
-        /// </summary>       
-        /// <param name="idGoal">Id Goal to record a conversion</param> 
-        /// <param name="revenue">Revenue for this conversion</param> 
-        /// <returns>HTTP Response from the server or null if using bulk requests.</returns>
-        public HttpWebResponse doTrackGoal(int idGoal, float revenue = 0)
-        {
-    	    string url = getUrlTrackGoal(idGoal, revenue);
-    	    return sendRequest(url);
-        }
-
-
-        /// <summary>
-        /// Tracks a download or outlink
-        /// </summary>       
-        /// <param name="actionUrl">URL of the download or outlink</param> 
-        /// <param name="actionType">Type of the action: 'download' or 'link'</param> 
-        /// <returns>HTTP Response from the server or null if using bulk requests.</returns>
-        public HttpWebResponse doTrackAction(string actionUrl, ActionType actionType)
-        {
-            // Referrer could be udpated to be the current URL temporarily (to mimic JS behavior)
-    	    string url = getUrlTrackAction(actionUrl, actionType);
-    	    return sendRequest(url); 
-        }
-
-
-        /// <summary>
-        /// Adds an item in the Ecommerce order.
-        /// 
-        /// This should be called before doTrackEcommerceOrder(), or before doTrackEcommerceCartUpdate().
-        /// This function can be called for all individual products in the cart (or order).
-        /// SKU parameter is mandatory. Other parameters are optional (set to false if value not known).
-        /// Ecommerce items added via this function are automatically cleared when doTrackEcommerceOrder() or getUrlTrackEcommerceOrder() is called.
-        /// </summary>       
-        /// <param name="sku">SKU, Product identifier </param> 
-        /// <param name="name">Product name</param> 
-        /// <param name="categories">Array of product categories (up to 5 categories can be specified for a given product)</param> 
-        /// <param name="price"> Individual product price (supports integer and decimal prices)</param> 
-        /// <param name="quantity">Product quantity. If not specified, will default to 1 in the Reports</param> 
-        /// <exception cref="Exception"/>
-        public void addEcommerceItem(string sku, string name = "", List<string> categories = null, double price = 0, ulong quantity = 1)
-        {
-    	    if (string.IsNullOrEmpty(sku)) {
-    		    throw new Exception("You must specify a SKU for the Ecommerce item");
-    	    }
-
-            object[] eCommerceItem = { sku, name, categories, formatMonetaryValue(price), quantity };
-
-            ecommerceItems.Remove(sku);
-            ecommerceItems.Add(sku, eCommerceItem);
-        }
-
-
-        /// <summary>
-	    /// Tracks a Cart Update (add item, remove item, update item).
-	    /// 
-	    /// On every Cart update, you must call addEcommerceItem() for each item (product) in the cart, 
-	    /// including the items that haven't been updated since the last cart update.
-	    /// Items which were in the previous cart and are not sent in later Cart updates will be deleted from the cart (in the database).
-        /// </summary>       
-        /// <param name="grandTotal">Cart grandTotal (typically the sum of all items' prices)</param> 
-        /// <returns>HTTP Response from the server or null if using bulk requests.</returns>
-        public HttpWebResponse doTrackEcommerceCartUpdate(double grandTotal)
-        {
-    	    string url = getUrlTrackEcommerceCartUpdate(grandTotal);
-    	    return sendRequest(url); 
-        }
-
-        /// <summary>
-        /// Sends all stored tracking actions at once. Only has an effect if bulk tracking is enabled.
-        /// 
-        /// To enable bulk tracking, call enableBulkTracking().
-        /// </summary>   
-        /// <exception cref="Exception"/>    
-        /// <returns>Response</returns>
-        public HttpWebResponse doBulkTrack()
-        {
-    	    if (!this.storedTrackingActions.Any()) {
-                throw new Exception("Error:  you must call the function doTrackPageView or doTrackGoal from this class, before calling this method doBulkTrack()");
-    	    }
-    	
-    	    var data = new Dictionary<string, Object>();
-            data["requests"] = this.storedTrackingActions;
-    
-            // token_auth is not required by default, except if bulk_requests_require_authentication=1
-            if(!string.IsNullOrWhiteSpace(this.token_auth)) {
-                data["token_auth"] = this.token_auth;
-            }            
-    	
-    	    var postData = new JavaScriptSerializer().Serialize(data);
-    	    var response = this.sendRequest(this.getBaseUrl(), "POST", postData, true);
-    	
-    	    this.storedTrackingActions = new List<string>();
-    	
-    	    return response;
-        }
-
-        /// <summary>
-	    /// Tracks an Ecommerce order.
-	    /// 
-	    /// If the Ecommerce order contains items (products), you must call first the addEcommerceItem() for each item in the order.
-	    /// All revenues (grandTotal, subTotal, tax, shipping, discount) will be individually summed and reported in Piwik reports.
-	    /// Only the parameters $orderId and $grandTotal are required. 
-        /// </summary>       
-        /// <param name="orderId">Unique Order ID. This will be used to count this order only once in the event the order page is reloaded several times. orderId must be unique for each transaction, even on different days, or the transaction will not be recorded by Piwik.</param> 
-        /// <param name="grandTotal">Grand Total revenue of the transaction (including tax, shipping, etc.)</param> 
-        /// <param name="subTotal">Sub total amount, typically the sum of items prices for all items in this order (before Tax and Shipping costs are applied)</param> 
-        /// <param name="tax">Tax amount for this order</param> 
-        /// <param name="shipping">Shipping amount for this order</param> 
-        /// <param name="discount">Discounted amount in this order</param> 
-        /// <returns>HTTP Response from the server or null if using bulk requests.</returns>
-        public HttpWebResponse doTrackEcommerceOrder(string orderId, double grandTotal, double subTotal = 0, double tax = 0, double shipping = 0, double discount = 0)
-        {
-    	    string url = getUrlTrackEcommerceOrder(orderId, grandTotal, subTotal, tax, shipping, discount);
-    	    return sendRequest(url); 
-        }
-
-
-        /// <summary>
-        /// Sends a ping request.
-        /// 
-        /// Ping requests do not track new actions. If they are sent within the standard visit length (see global.ini.php),
-        /// they will extend the existing visit and the current last action for the visit. If after the standard visit length,
-        /// ping requests will create a new visit using the last action in the last known visit.
-        /// </summary>
-        /// <returns>HTTP Response from the server or null if using bulk requests.</returns>
-        public HttpWebResponse doPing()
-        {
-            var url = this.getRequest(this.idSite);
-            url += "&ping=1";
-            return this.sendRequest(url);
-        }
-
-
-        /// <summary>
-        /// Sets the current page view as an item (product) page view, or an Ecommerce Category page view.
-        /// 
-        /// This must be called before doTrackPageView() on this product/category page. 
-        /// It will set 3 custom variables of scope "page" with the SKU, Name and Category for this page view.
-        /// Note: Custom Variables of scope "page" slots 3, 4 and 5 will be used.
-        ///  
-        /// On a category page, you may set the parameter $category only and set the other parameters to false.
-        /// 
-        /// Tracking Product/Category page views will allow Piwik to report on Product & Categories 
-        /// conversion rates (Conversion rate = Ecommerce orders containing this product or category / Visits to the product or category)
-        ///
-        /// </summary>       
-        /// <param name="sku">Product SKU being viewed</param> 
-        /// <param name="name">Product Name being viewed</param> 
-        /// <param name="categories">Category being viewed. On a Product page, this is the product's category. You can also specify an array of up to 5 categories for a given page view.</param> 
-        /// <param name="price">Specify the price at which the item was displayed</param> 
-        public void setEcommerceView(string sku = "", string name = "", List<string> categories = null, double price = 0)
-        {
-            var serializedCategories = "";
-            if (categories != null) {
-                serializedCategories = new JavaScriptSerializer().Serialize(categories);
-            }
-            this.setCustomVariable(CVAR_INDEX_ECOMMERCE_ITEM_CATEGORY, "_pkc", serializedCategories, CustomVar.Scopes.page);
-
-            if (!price.Equals(0)) {
-                this.setCustomVariable(CVAR_INDEX_ECOMMERCE_ITEM_PRICE, "_pkp", this.formatMonetaryValue(price), CustomVar.Scopes.page);
-            }
-
-            // On a category page, do not record "Product name not defined" 
-            if (string.IsNullOrEmpty(sku) && string.IsNullOrEmpty(name)) {
-                return;
-            }
-            if (!string.IsNullOrEmpty(sku)) {
-                this.setCustomVariable(CVAR_INDEX_ECOMMERCE_ITEM_SKU, "_pks", sku, CustomVar.Scopes.page);
-            }
-            if (string.IsNullOrEmpty(name)) {
-                name = "";
-            }
-            this.setCustomVariable(CVAR_INDEX_ECOMMERCE_ITEM_NAME, "_pkn", name, CustomVar.Scopes.page);
-        }
-
-
-        /// <summary>
-        /// Returns URL used to track Ecommerce Cart updates
-        /// Calling this function will reinitializes the property ecommerceItems to empty array 
-        /// so items will have to be added again via addEcommerceItem()  
-        /// </summary>        
-        private string getUrlTrackEcommerceCartUpdate(double grandTotal)
-        {
-        	return getUrlTrackEcommerce(grandTotal);
-        }
-
-
-        /// <summary>
-        /// Returns URL used to track Ecommerce Orders
-        /// Calling this function will reinitializes the property ecommerceItems to empty array 
-        /// so items will have to be added again via addEcommerceItem()  
-        /// </summary>  
-        public string getUrlTrackEcommerceOrder(string orderId, double grandTotal, double subTotal = 0, double tax = 0, double shipping = 0, double discount = 0)
-        {
-    	    if (String.IsNullOrEmpty(orderId)) {
-    		    throw new Exception("You must specifiy an orderId for the Ecommerce order");
-    	    }
-
-    	    string url = getUrlTrackEcommerce(grandTotal, subTotal, tax, shipping, discount);
-    	    url += "&ec_id=" + urlEncode(orderId);
-
-    	    ecommerceLastOrderTimestamp = forcedDatetime.Equals(DateTimeOffset.MinValue) ? DateTimeOffset.Now : forcedDatetime;
-
-    	    return url;
-        }
-
-
-        /// <summary>
-        /// Returns URL used to track Ecommerce orders
-        /// Calling this function will reinitializes the property ecommerceItems to empty array 
-        /// so items will have to be added again via addEcommerceItem()  
-        /// </summary>  
-        protected string getUrlTrackEcommerce(double grandTotal, double subTotal = 0, double tax = 0, double shipping = 0, double discount = 0)
-        {
-    	
-    	    string url = getRequest(idSite) + "&idgoal=0&revenue="  + formatMonetaryValue(grandTotal);
-
-            if (!subTotal.Equals(0)) {
-    		    url += "&ec_st=" + formatMonetaryValue(subTotal);
-    	    }
-
-            if (!tax.Equals(0)) {
-    		    url += "&ec_tx=" + formatMonetaryValue(tax);
-    	    }
-
-            if (!shipping.Equals(0)) {
-    		    url += "&ec_sh="  + formatMonetaryValue(shipping);
-    	    }
-
-            if (!discount.Equals(0)) {
-    		    url += "&ec_dt=" + formatMonetaryValue(discount);
-    	    }
-
-    	    if (ecommerceItems.Count > 0) {
-    		    url += "&ec_items=" + urlEncode(new JavaScriptSerializer().Serialize(ecommerceItems.Values));                
-    	    }
-
-            ecommerceItems = new Dictionary<string, object[]>();
-
-    	    return url;
-        }
-
-        /// <summary>
-        /// Builds URL to track a page view.
-        /// </summary>
-        /// <see cref="doTrackPageView"/>
-        /// <param name="documentTitle">Page view name as it will appear in Piwik reports</param> 
-        /// <returns>URL to piwik.php with all parameters set to track the pageview</returns>
-        public string getUrlTrackPageView(string documentTitle = "")
-        {
-            var url = getRequest(idSite);
-
-            if (!string.IsNullOrWhiteSpace(documentTitle)) {
-                url += "&action_name=" + urlEncode(documentTitle);
-            }
-
-            return url;
-        }
-
-
-        /// <summary>
-        /// Builds URL to track a custom event.
-        /// </summary>
-        /// <see cref="doTrackEvent"/>
-        /// <param name="category">The Event Category (Videos, Music, Games...)</param> 
-        /// <param name="action">The Event's Action (Play, Pause, Duration, Add Playlist, Downloaded, Clicked...)</param> 
-        /// <param name="name">(optional) The Event's object Name (a particular Movie name, or Song name, or File name...)</param> 
-        /// <param name="value">(optional) The Event's value</param> 
-        /// <returns>URL to piwik.php with all parameters set to track the pageview</returns>
-        public string getUrlTrackEvent(string category, string action, string name = "", string value = "")
-        {
-            var url = this.getRequest(this.idSite);
-            if(string.IsNullOrWhiteSpace(category)) {
-                throw new Exception("You must specify an Event Category name (Music, Videos, Games...).");
-            }
-            if(string.IsNullOrWhiteSpace(action)) {
-                throw new Exception("You must specify an Event action (click, view, add...).");
-            }
-
-            url += "&e_c=" + urlEncode(category);
-            url += "&e_a=" + urlEncode(action);
-
-            if(!string.IsNullOrWhiteSpace(name)) {
-                url += "&e_n=" + urlEncode(name);
-            }
-            if(!string.IsNullOrWhiteSpace(value)) {
-                url += "&e_v=" + value;
-            }
-            return url;
-        }
-
-
-        /// <summary>
-        /// Builds URL to track a content impression.
-        /// </summary>       
-        /// <see cref="doTrackContentImpression"/>
-        /// <param name="contentName">The name of the content. For instance 'Ad Foo Bar'</param> 
-        /// <param name="contentPiece">The actual content. For instance the path to an image, video, audio, any text</param> 
-        /// <param name="contentTarget">(optional) The target of the content. For instance the URL of a landing page.</param> 
-        /// <exception cref="Exception">In case $contentName is empty</exception>
-        /// <returns>URL to piwik.php with all parameters set to track the pageview</returns>        
-        public string getUrlTrackContentImpression(string contentName, string contentPiece, string contentTarget)
-        {
-            var url = this.getRequest(this.idSite);
-
-            if (string.IsNullOrWhiteSpace(contentName)) {
-                throw new Exception("You must specify a content name");
-            }
-
-            url += "&c_n=" + this.urlEncode(contentName);
-
-            if (!string.IsNullOrWhiteSpace(contentPiece)) {
-                url += "&c_p=" + this.urlEncode(contentPiece);
-            }
-            if (!string.IsNullOrWhiteSpace(contentTarget)) {
-                url += "&c_t=" + this.urlEncode(contentTarget);
-            }
-
-            return url;
-        }
-
-
-        /// <summary>
-        /// Builds URL to track a content impression.
-        /// </summary>       
-        /// <see cref="doTrackContentImpression"/>
-        /// <param name="interaction">The name of the interaction with the content. For instance a 'click'</param> 
-        /// <param name="contentName">The name of the content. For instance 'Ad Foo Bar'</param> 
-        /// <param name="contentPiece">The actual content. For instance the path to an image, video, audio, any text</param> 
-        /// <param name="contentTarget">(optional) The target the content leading to when an interaction occurs. For instance the URL of a landing page.</param> 
-        /// <exception cref="Exception">In case $interaction or $contentName is empty</exception>
-        /// <returns>URL to piwik.php with all parameters set to track the pageview</returns>        
-        public string getUrlTrackContentInteraction(string interaction, string contentName, string contentPiece, string contentTarget)
-        {
-            var url = this.getRequest(this.idSite);
-
-            if (string.IsNullOrWhiteSpace(interaction)) {
-                throw new Exception("You must specify a name for the interaction");
-            }
-
-            if (string.IsNullOrWhiteSpace(contentName)) {
-                throw new Exception("You must specify a content name");
-            }
-
-            url += "&c_i=" + this.urlEncode(interaction);
-            url += "&c_n=" + this.urlEncode(contentName);
-
-            if (!string.IsNullOrWhiteSpace(contentPiece)) {
-                url += "&c_p=" + this.urlEncode(contentPiece);
-            }
-            if (!string.IsNullOrWhiteSpace(contentTarget)) {
-                url += "&c_t=" + this.urlEncode(contentTarget);
-            }
-
-            return url;
-        }
-
-
-        /// <summary>
-        /// Builds URL to track a site search.
-        /// </summary>
-        /// <see cref="doTrackSiteSearch"/>
-        /// <param name="keyword"/>
-        /// <param name="category"/>
-        /// <param name="countResults"/>
-        public string getUrlTrackSiteSearch(string keyword, string category, int? countResults)
-	    {
-		    var url = this.getRequest(this.idSite);
-		    url += "&search=" + urlEncode(keyword);
-		    if (!string.IsNullOrWhiteSpace(category)) {
-			    url += "&search_cat=" + urlEncode(category);
-		    }
-            if (countResults != null) {
-                url += "&search_count=" + countResults;
-            }
-            return url;
-	    }
-
-
-        /// <summary>
-        /// Builds URL to track a goal with idGoal and revenue.
-        /// </summary>
-        /// <see cref="doTrackGoal"/>
-        /// <param name="idGoal">Id Goal to record a conversion</param> 
-        /// <param name="revenue">Revenue for this conversion</param> 
-        /// <returns>URL to piwik.php with all parameters set to track the goal conversion</returns>
-        public string getUrlTrackGoal(int idGoal, float revenue = 0)
-        {
-    	    var url = getRequest(idSite);
-            url += "&idgoal=" + idGoal;
-    	    if (!revenue.Equals(0)) {
-                url += "&revenue=" + formatMonetaryValue(revenue);
-    	    }
-    	    return url;
-        }
-
-        
-        /// <summary>
-        /// Builds URL to track a new action.
-        /// </summary>
-        /// <see cref="doTrackAction"/>
-        /// <param name="actionUrl">URL of the download or outlink</param> 
-        /// <param name="actionType">Type of the action: 'download' or 'link'</param> 
-        /// <returns>URL to piwik.php with all parameters set to track an action</returns>
-        public string getUrlTrackAction(string actionUrl, ActionType actionType)
-        {
-    	    var url = getRequest(idSite);
-		    url += "&" + actionType + "=" + urlEncode(actionUrl);		
-    	    return url;
-        }
-
-
-        /// <summary>
-        /// Overrides server date and time for the tracking requests. 
-        /// By default Piwik will track requests for the "current datetime" but this function allows you 
-        /// to track visits in the past. All times are in UTC.
-        /// 
-        /// Allowed only for Super User, must be used along with setTokenAuth()
-        /// </summary>
-        /// <param name="dateTime">Date to set</param>
-        public void setForceVisitDateTime(DateTimeOffset dateTime)
-        {
-            this.forcedDatetime = dateTime;
-        }
-
-
-        /// <summary>
-        /// Forces Piwik to create a new visit for the tracking request.
-        /// 
-        /// By default, Piwik will create a new visit if the last request by this user was more than 30 minutes ago.
-        /// If you call setForceNewVisit() before calling doTrack*, then a new visit will be created for this request.
-        /// 
-        /// </summary>
-        public void setForceNewVisit()
-        {
-            this.forcedNewVisit = true;
-        }
-
-
-        /// <summary>
-        /// Overrides IP address
-        /// 
-        /// Allowed only for Super User, must be used along with setTokenAuth()
-        /// </summary>
-        /// <param name="ip">IP string, eg. 130.54.2.1</param>  
-        public void setIp(string ip)
-        {
-            this.ip = ip;
-        }
-
-        /// <summary>
-        /// Force the action to be recorded for a specific User. The User ID is a string representing a given user in your system.
-        /// 
-        /// A User ID can be a username, UUID or an email address, or any number or string that uniquely identifies a user or client.
-        /// </summary>
-        /// <param name="userId">Any user ID string (eg. email address, ID, username). Must be non empty. Set to false to de-assign a user id previously set.</param>
-        /// <exception cref="Exception"/>
-        public void setUserId(string userId)
-        {
-            if (userId == null) {
-                this.setNewVisitorId();
-                return;
-            }
-            if (string.IsNullOrEmpty(userId)) {
-                throw new Exception("User ID cannot be empty.");
-            }
-            this.userId = userId;
-        }
-
-
-        /// <summary>
-        /// Hash function used internally by Piwik to hash a User ID into the Visitor ID.
-        /// 
-        /// Note: matches implementation of Tracker\Request->getUserIdHashed()
-        /// </summary>
-        static public string getUserIdHashed(string id)
-        {
-            var encodedIdBytes = new SHA1CryptoServiceProvider().ComputeHash(Encoding.Default.GetBytes(id));
-            return BitConverter.ToString(encodedIdBytes).Substring(0, 16);
-        }
-
-
-        /// <summary>
-        /// Forces the requests to be recorded for the specified Visitor ID.
-        /// Note: it is recommended to use ->setUserId($userId); instead.
-        /// 
-        /// Rather than letting Piwik attribute the user with a heuristic based on IP and other user fingeprinting attributes,
-        /// force the action to be recorded for a particular visitor.
-        /// 
-        /// If you use both setVisitorId and setUserId, setUserId will take precedence.
-        /// If not set, the visitor ID will be fetched from the 1st party cookie, or will be set to a random UUID.
-        ///
-        /// </summary>       
-        /// <param name="visitorId">16 hexadecimal characters visitor ID, eg. "33c31e01394bdc63"</param>          
-        /// <exception cref="Exception"/>
-        [Obsolete("We recommend to use  ->setUserId($userId).")]
-        public void setVisitorId(string visitorId)
-        {
-            if (visitorId.Length != LENGTH_VISITOR_ID
-                || !System.Text.RegularExpressions.Regex.IsMatch(visitorId, @"\A\b[0-9a-fA-F]+\b\Z")
-            ) {
-        		throw new Exception("setVisitorId() expects a "
-                                + LENGTH_VISITOR_ID
-                                + " characters hexadecimal string (containing only the following: "
-                                + "01234567890abcdefABCDEF"
-                                + ")");
-        	}
-
-    	    this.forcedVisitorId = visitorId;
-        }
-
-
-        /// <summary>
-        /// If the user initiating the request has the Piwik first party cookie, 
-        /// this function will try and return the ID parsed from this first party cookie.
-        /// 
-        /// If you call this function from a server, where the call is triggered by a cron or script
-        /// not initiated by the actual visitor being tracked, then it will return 
-        /// the random Visitor ID that was assigned to this visit object.
-        /// 
-        /// This can be used if you wish to record more visits, actions or goals for this visitor ID later on.
-        /// </summary>       
-        /// <returns>16 hex chars visitor ID string</returns>
-        public string getVisitorId()
-        {
-            if (!string.IsNullOrEmpty(this.userId)) {
-                return getUserIdHashed(this.userId);
-            }
-    	    if (!string.IsNullOrEmpty(this.forcedVisitorId)) {
-    		    return this.forcedVisitorId;
-    	    }
-            if (this.loadVisitorIdCookie()) {
-                return this.cookieVisitorId;
-            }
-            return this.randomVisitorId;
-        }
-
-
-        /// <summary>
-        /// Returns the User ID string, which may have been set via:
-        ///     $v->setUserId('username@example.org');
-        /// </summary>
-        public string getUserId()
-        {
-            return this.userId;
-        }
-
-
-        /// <summary>
-        /// Loads values from the VisitorId Cookie
-        /// </summary>       
-        /// <returns>True if cookie exists and is valid, False otherwise</returns>
-        protected bool loadVisitorIdCookie() 
-        {
-            var idCookie = this.getCookieMatchingName("id");
-            if (idCookie == null) {
-                return false;
-            }
-            var parts = idCookie.Value.Split('.');
-            if (parts[0].Length != LENGTH_VISITOR_ID) {
-                return false;
-            }
-            this.cookieVisitorId = parts[0]; // provides backward compatibility since getVisitorId() didn't change any existing VisitorId value
-            this.createTs = long.Parse(parts[1]);
-            if (!string.IsNullOrWhiteSpace(parts[2])) {
-                this.visitCount = long.Parse(parts[2]);
-            }            
-            this.currentVisitTs = long.Parse(parts[3]);
-            if (!string.IsNullOrWhiteSpace(parts[4])) {
-                this.lastVisitTs = long.Parse(parts[4]);
-            }
-            if (!string.IsNullOrWhiteSpace(parts[5])) {
-                this.lastEcommerceOrderTs = long.Parse(parts[5]);
-            }
-            return true;
-        }
-
-
-        /// <summary>
-        /// Deletes all first party cookies from the client
-        /// </summary> 
-        public void deleteCookies() 
-        {
-            if (HttpContext.Current != null) {
-                var expire = this.currentTs - 86400;
-                var cookies = new[] {"id", "ses", "cvar", "ref"};
-                foreach(var cookie in cookies) {
-                    this.setCookie(cookie, "", expire);
-                }
-            }
-        }
-
-
-        /// <summary>
-        /// Returns the currently assigned Attribution Information stored in a first party cookie.
-        /// 
-        /// This function will only work if the user is initiating the current request, and his cookies
-        /// can be read from an active HttpContext.
-        /// </summary>       
-        /// <returns>Referrer information for Goal conversion attribution. Will return null if the cookie could not be found</returns>        
-        /// <see>Piwik.js getAttributionInfo()</see>
-        public AttributionInfo getAttributionInfo()
-        {
-            if(this.attributionInfo != null) {
-                return this.attributionInfo;
-            }
-            var refCookie = getCookieMatchingName("ref");
-
-            if (refCookie == null) {
-                return null;
-            }
-
-            var cookieDecoded = new JavaScriptSerializer().Deserialize<string[]>(HttpUtility.UrlDecode(refCookie.Value));
-
-            if (cookieDecoded == null) {
-                return null;
-            }
-
-            var arraySize = cookieDecoded.Length;
-
-            if (arraySize == 0) {
-                return null;
-            }
-
-            var attributionInfo = new AttributionInfo();
-
-            if (!string.IsNullOrEmpty(cookieDecoded[0])) {
-                attributionInfo.campaignName = cookieDecoded[0];
-            }
-
-            if (arraySize > 1 && !String.IsNullOrEmpty(cookieDecoded[1])) {
-                attributionInfo.campaignKeyword = cookieDecoded[1];
-            }
-
-            if (arraySize > 2 && !String.IsNullOrEmpty(cookieDecoded[2])) {
-                attributionInfo.referrerTimestamp = new DateTime(1970, 1, 1, 0, 0, 0).AddSeconds(Convert.ToInt32(cookieDecoded[2]));
-            }
-
-            if (arraySize > 3 && !String.IsNullOrEmpty(cookieDecoded[3])) {
-                attributionInfo.referrerUrl = cookieDecoded[3];
-            }
-
-            return attributionInfo;            
-        }
-
-
-        /// <summary>
-        /// Some Tracking API functionnality requires express authentication, using either the 
-        /// Super User token_auth, or a user with 'admin' access to the website.
-        /// 
-        /// The following features require access:
-        /// - force the visitor IP
-        /// - force the date & time of the tracking requests rather than track for the current datetime
-        /// 
-        /// </summary>
-        /// <param name="token_auth">32 chars token_auth string</param>
-	    public void setTokenAuth(string token_auth)
-	    {
-    		this.token_auth = token_auth;
-    	}
-
-
-        /// <summary>
-        /// Sets local visitor time
-        /// </summary>
-        /// <param name="localTime">Time to set</param>
-        public void setLocalTime(DateTimeOffset localTime)
-        {
-            this.localTime = localTime;
-        }
-
-
-        /// <summary>
-        /// Sets user resolution width and height.
-        /// </summary>       
-        public void setResolution(int width, int height)
-        {
-    	    this.width = width;
-    	    this.height = height;
-        }
-
-
-        /// <summary>
-        /// Sets if the browser supports cookies 
-        /// This is reported in "List of plugins" report in Piwik.
-        /// </summary>  
-        public void setBrowserHasCookies(bool hasCookies)
-        {
-            this.hasCookies = hasCookies;
-        }
-
-
-        /// <summary>
-        /// Will append a custom string at the end of the Tracking request. 
-        /// </summary> 
-        public void setDebugStringAppend(string debugString)
-        {
-            this.DEBUG_APPEND_URL = "&" + debugString;
-        }
-
-
-        /// <summary>
-        /// Sets visitor browser supported plugins
-        /// </summary>       
-        public void setPlugins(BrowserPlugins browserPlugins)
-        {
-    	    plugins =
-                "&fla=" + (browserPlugins.flash ? "1" : "0") +
-                "&java=" + (browserPlugins.java ? "1" : "0") +
-                "&dir=" + (browserPlugins.director ? "1" : "0") + 
-    		    "&qt=" + (browserPlugins.quickTime ? "1" : "0") + 
-    		    "&realp=" + (browserPlugins.realPlayer ? "1" : "0") + 
-    		    "&pdf=" + (browserPlugins.pdf ? "1" : "0") + 
-    		    "&wma=" + (browserPlugins.windowsMedia ? "1" : "0") + 
-    		    "&gears=" + (browserPlugins.gears ? "1" : "0") + 
-    		    "&ag=" + (browserPlugins.silverlight ? "1" : "0"); 
-        }
-
-
-        /// <summary>
-        /// By default, PiwikTracker will read first party cookies
-        /// from the request and write updated cookies in the response (using setrawcookie).
-        /// This can be disabled by calling this function.
-        /// </summary>      
-        public void disableCookieSupport()
-        {
-        	this.configCookiesDisabled = true;
-        }
-
-
-        /// <summary>
-        /// Returns the maximum number of seconds the tracker will spend waiting for a response
-        /// from Piwik. Defaults to 600 seconds.
-        /// </summary>   
-        public int getRequestTimeout()
-        {
-    	    return this.requestTimeout;
-        }
-	
-        /// <summary>
-        /// Sets the maximum number of seconds that the tracker will spend waiting for a response
-        /// from Piwik.
-        /// </summary>
-        /// <param name="timeout"></param>
-        /// <exception cref="Exception"/>
-        public void setRequestTimeout(int timeout)
-        {
-    	    if (timeout < 0) {
-    		    throw new Exception("Invalid value supplied for request timeout: $timeout");
-    	    }
-    	
-    	    this.requestTimeout = timeout;
-        }
-
-        /// <summary>
-        /// Used in tests to output useful error messages.
-        /// </summary>
-        static public string DEBUG_LAST_REQUESTED_URL;
-
-        private HttpWebResponse sendRequest(string url, string method = "GET", string data = null, bool force = false)
-        {
-            DEBUG_LAST_REQUESTED_URL = url;
-
-    	    // if doing a bulk request, store the url
-    	    if (this.doBulkRequests && !force) {
-    		    this.storedTrackingActions.Add(
-                    url
-                    + (!String.IsNullOrEmpty(userAgent) ? "&ua=" + urlEncode(userAgent) : "")
-                    + (!String.IsNullOrEmpty(acceptLanguage) ? "&lang=" + urlEncode(acceptLanguage) : "")
-                );
-
-                // Clear custom variables so they don't get copied over to other users in the bulk request
-                this.clearCustomVariables();
-                this.userAgent = null;
-                this.acceptLanguage = null;
-    		    return null;
-    	    }
-
-            var request = (HttpWebRequest)WebRequest.Create(url);
-            request.Method = method;
-            request.UserAgent = this.userAgent;            
-            request.Headers.Add("Accept-Language", acceptLanguage);
-            request.Timeout = this.requestTimeout*1000;
-
-            if (!string.IsNullOrEmpty(data)) {
-                request.ContentType = "application/json";
-                using (var streamWriter = new StreamWriter(request.GetRequestStream())) {
-                    streamWriter.Write(data);
-                }
-            }
-
-            return (HttpWebResponse) request.GetResponse();
-        }
-
-        /// <summary>
-        /// Returns the base URL for the piwik server.
-        /// </summary>
-        protected string getBaseUrl()
-        {
-            if (string.IsNullOrEmpty(URL)) {
-                throw new Exception("You must first set the Piwik Tracker URL by calling PiwikTracker.URL = \"http://your-website.org/piwik/\";");
-            }
-            if (!URL.Contains("/piwik.php")
-                && !URL.Contains("/proxy-piwik.php")
-            ) {
-                URL += "/piwik.php";
-            }
-            return URL;
-        }
-
-        private string getRequest(int idSite)
-        {   	
-            this.setFirstPartyCookies();
-
-            var customFields = "";
-            if (this.customParameters.Any())
-            {
-                foreach (var kvp in customParameters)
-                {
-                    customFields += string.Format("&{0}={1}", this.urlEncode(kvp.Key), this.urlEncode(kvp.Value));
-                }
-            }
-
-            var url = this.getBaseUrl() +
-                "?idsite=" + idSite +
-		        "&rec=1" +
-		        "&apiv=" + VERSION + 
-	            "&r=" + new Random().Next(0, 1000000).ToString("000000") +
-
-                // Only allowed for Super User, token_auth required,
-		        (!string.IsNullOrEmpty(ip) ? "&cip=" + ip : "") +
-                (!string.IsNullOrEmpty(this.userId) ? "&uid=" + this.urlEncode(this.userId) : "") +    	        
-                (!forcedDatetime.Equals(DateTimeOffset.MinValue) ? "&cdt=" + formatDateValue(forcedDatetime) : "") +
-                (this.forcedNewVisit ? "&new_visit=1" : "") +
-                (!string.IsNullOrEmpty(token_auth) && !this.doBulkRequests ? "&token_auth=" + this.urlEncode(token_auth) : "") +
-
-                // Values collected from cookie
-                "&_idts=" + this.createTs +
-                "&_idvc=" + this.visitCount +
-                ((this.lastVisitTs != null) ? "&_viewts=" + this.lastVisitTs : "" ) +
-                ((this.lastEcommerceOrderTs != null) ? "&_ects=" + this.lastEcommerceOrderTs : "" ) +
-	        
-		        // These parameters are set by the JS, but optional when using API
-	            (!string.IsNullOrEmpty(plugins) ? plugins : "") +
-                (!localTime.Equals(DateTimeOffset.MinValue) ? "&h=" + localTime.Hour + "&m=" + localTime.Minute + "&s=" + localTime.Second : "") +
-	            ((width != 0 && height != 0) ? "&res=" + width + "x" + height : "") +
-	            (hasCookies ? "&cookie=1" : "") +
-                (!ecommerceLastOrderTimestamp.Equals(DateTimeOffset.MinValue) ? "&_ects=" + formatTimestamp(ecommerceLastOrderTimestamp) : "") +
-	        
-	            // Various important attributes
-	            (!string.IsNullOrEmpty(customData) ? "&data=" + customData : "") +
-                (this.visitorCustomVar.Any() ? "&_cvar=" + this.urlEncode(new JavaScriptSerializer().Serialize(this.visitorCustomVar)) : "") +
-                (this.pageCustomVar.Any() ? "&cvar=" + this.urlEncode(new JavaScriptSerializer().Serialize(this.pageCustomVar)) : "") +
-                (this.eventCustomVar.Any() ? "&e_cvar=" + this.urlEncode(new JavaScriptSerializer().Serialize(this.eventCustomVar)) : "") +
-                (this.generationTime != null ? "&gt_ms=" + this.generationTime : "") +
-                (!string.IsNullOrEmpty(forcedVisitorId) ? "&cid=" + forcedVisitorId : "&_id=" + this.getVisitorId()) +
-	        
-	            // URL parameters
-                (!string.IsNullOrEmpty(pageUrl) ? "&url=" + urlEncode(pageUrl) : "") +
-                (!string.IsNullOrEmpty(urlReferrer) ? "&urlref=" + urlEncode(urlReferrer) : "") +
-                (!string.IsNullOrEmpty(this.pageCharset) && !this.pageCharset.Equals(DEFAULT_CHARSET_PARAMETER_VALUES) ? "&cs=" + this.pageCharset : "") +
-
-	            // Attribution information, so that Goal conversions are attributed to the right referrer or campaign
-	            // Campaign name
-                ((attributionInfo != null && !string.IsNullOrEmpty(attributionInfo.campaignName)) ? "&_rcn=" + urlEncode(attributionInfo.campaignName) : "") +
-    	        // Campaign keyword
-                ((attributionInfo != null && !string.IsNullOrEmpty(attributionInfo.campaignKeyword)) ? "&_rck=" + urlEncode(attributionInfo.campaignKeyword) : "") +
-    	        // Timestamp at which the referrer was set
-                ((attributionInfo != null && !attributionInfo.referrerTimestamp.Equals(DateTimeOffset.MinValue)) ? "&_refts=" + formatTimestamp(attributionInfo.referrerTimestamp) : "") +
-    	        // Referrer URL
-                ((attributionInfo != null && !string.IsNullOrEmpty(attributionInfo.referrerUrl)) ? "&_ref=" + urlEncode(attributionInfo.referrerUrl) : "") +
-    		
-    		    // custom location info
-    		    (!string.IsNullOrEmpty(this.country) ? "&country=" + urlEncode(this.country) : "") +
-    		    (!string.IsNullOrEmpty(this.region) ? "&region=" + urlEncode(this.region) : "") +
-    		    (!string.IsNullOrEmpty(this.city) ? "&city=" + urlEncode(this.city) : "") +
-                (this.lat != null ? "&lat=" + formatGeoLocationValue((float) this.lat) : "") +
+﻿// <summary>
+// Piwik - free/libre analytics platform
+// 
+// Client to record visits, page views, Goals, Ecommerce activity (product views, add to carts, Ecommerce orders) in a Piwik server.
+// This is a C# Version of the piwik.js standard Tracking API.
+// For more information, see http://piwik.org/docs/tracking-api/
+// 
+// <see href="http://www.opensource.org/licenses/bsd-license.php">released under BSD License</see>
+// <see href="http://piwik.org/docs/tracking-api/"/>
+// </summary>
+namespace Piwik.Tracker
+{
+    using System.IO;
+    using System;
+    using System.Collections.Generic;
+    using System.Linq;
+    using System.Net;
+    using System.Globalization;
+    using System.Text;
+    using System.Security.Cryptography;
+    using System.Web;
+    using System.Web.Script.Serialization;
+
+    /// <summary>
+    /// PiwikTracker implements the Piwik Tracking Web API.
+    ///
+    /// The PHP Tracking Client provides all features of the Javascript Tracker, such as Ecommerce Tracking, Custom Variable, Event tracking and more.
+    /// Functions are named the same as the Javascript functions.
+    /// 
+    /// See introduction docs at: {@link http://piwik.org/docs/tracking-api/}
+    ///
+    /// ### Example: using the PHP PiwikTracker class
+    ///
+    /// The following code snippet is an advanced example of how to track a Page View using the Tracking API PHP client.
+    ///
+    ///      $t = new PiwikTracker( $idSite = 1, 'http://example.org/piwik/');
+    ///
+    ///      // Optional function calls
+    ///      $t->setUserAgent( "Mozilla/5.0 (Windows; U; Windows NT 5.1; en-GB) Firefox/3.6.6");
+    ///      $t->setBrowserLanguage('fr');
+    ///      $t->setLocalTime( '12:34:06' );
+    ///      $t->setResolution( 1024, 768 );
+    ///      $t->setBrowserHasCookies(true);
+    ///      $t->setPlugins($flash = true, $java = true, $director = false);
+    ///
+    ///      // set a Custom Variable called 'Gender'
+    ///      $t->setCustomVariable( 1, 'gender', 'male' );
+    ///
+    ///      // If you want to force the visitor IP, or force the server date time to a date in the past,
+    ///      // it is required to authenticate the Tracking request by calling setTokenAuth
+    ///      // You can pass the Super User token_auth or any user with 'admin' privilege on the website $idSite
+    ///      $t->setTokenAuth( $token_auth );
+    ///      $t->setIp( "134.10.22.1" );
+    ///      $t->setForceVisitDateTime( '2011-04-05 23:55:02' );
+    ///
+    ///      // if you wanted to force to record the page view or conversion to a specific User ID
+    ///      // $t->setUserId( "username@example.org" );
+    ///      // Mandatory: set the URL being tracked
+    ///      $t->setUrl( $url = 'http://example.org/store/list-category-toys/' );
+    ///
+    ///      // Finally, track the page view with a Custom Page Title
+    ///      // In the standard JS API, the content of the <title> tag would be set as the page title
+    ///      $t->doTrackPageView('This is the page title');
+    ///
+    /// ### Example: tracking Ecommerce interactions
+    ///
+    /// Here is an example showing how to track Ecommerce interactions on your website, using the PHP Tracking API.
+    /// Usually, Ecommerce tracking is done using standard Javascript code,
+    /// but it is very common to record Ecommerce interactions after the fact
+    /// (for example, when payment is done with Paypal and user doesn't come back on the website after purchase).
+    /// For more information about Ecommerce tracking in Piwik, check out the documentation: Tracking Ecommerce in Piwik.
+    ///
+    ///      $t = new PiwikTracker( $idSite = 1, 'http://example.org/piwik/');
+    ///
+    ///      // Force IP to the actual visitor IP
+    ///      $t->setTokenAuth( $token_auth );
+    ///      $t->setIp( "134.10.22.1" );
+    ///
+    ///      // Example 1: on a Product page, track an "Ecommerce Product view"
+    ///      $t->setUrl( $url = 'http://www.mystore.com/Endurance-Shackletons-Legendary-Antarctic-Expedition' );
+    ///      $t->setEcommerceView($sku = 'SKU0011', $name = 'Endurance - Shackleton', $category = 'Books');
+    ///      $t->doTrackPageView( 'Endurance Shackletons Legendary Antarctic Expedition - Mystore.com');
+    ///
+    ///      // Example 2: Tracking Ecommerce Cart containing 2 products
+    ///      $t->addEcommerceItem($sku = 'SKU0011', $name = 'Endurance - Shackleton' , $category = 'Books', $price = 17, $quantity = 1);
+    ///      // Note that when setting a product category, you can specify an array of up to 5 categories to track for this product
+    ///      $t->addEcommerceItem($sku = 'SKU0321', $name = 'Amélie' , $categories = array('DVD Foreign','Best sellers','Our pick'), $price = 25, $quantity = 1);
+    ///      $t->doTrackEcommerceCartUpdate($grandTotal = 42);
+    ///
+    ///      // Example 3: Tracking Ecommerce Order
+    ///      $t->addEcommerceItem($sku = 'SKU0011', $name = 'Endurance - Shackleton' , $category = 'Books', $price = 17, $quantity = 1);
+    ///      $t->addEcommerceItem($sku = 'SKU0321', $name = 'Amélie' , $categories = array('DVD Foreign','Best sellers','Our pick'), $price = 25, $quantity = 1);
+    ///      $t->doTrackEcommerceOrder($orderId = 'B000111387', $grandTotal = 55.5, $subTotal = 42, $tax = 8, $shipping = 5.5, $discount = 10);
+    ///
+    /// ### Note: authenticating with the token_auth
+    ///
+    /// To set the visitor IP, or the date and time of the visit, or to force to record the visit (or page, or goal conversion) to a specific Visitor ID,
+    /// you must call setTokenAuth( $token_auth ). The token_auth must be either the Super User token_auth,
+    /// or the token_auth of any user with 'admin' permission for the website you are recording data against.
+    /// </summary>
+    public class PiwikTracker
+    {
+        /// <summary>
+        /// API Version
+        /// </summary>
+        private const int VERSION = 1;
+
+        /// <summary>
+        /// Visitor ID length
+        /// </summary>
+        private const int LENGTH_VISITOR_ID = 16;
+
+        /// <summary>
+        /// Charset
+        /// <see cref="setPageCharset"/>
+        /// </summary>
+	    private const string DEFAULT_CHARSET_PARAMETER_VALUES = "utf-8";
+
+        /// <summary>
+        /// <see cref="piwik.js"/>
+        /// </summary>
+        private const string FIRST_PARTY_COOKIES_PREFIX = "_pk_";
+
+        /// <summary>
+        /// Ecommerce item page view tracking stores item's metadata in these Custom Variables slots.
+        /// </summary>
+        private const int CVAR_INDEX_ECOMMERCE_ITEM_PRICE = 2;
+        private const int CVAR_INDEX_ECOMMERCE_ITEM_SKU = 3;
+        private const int CVAR_INDEX_ECOMMERCE_ITEM_NAME = 4;
+        private const int CVAR_INDEX_ECOMMERCE_ITEM_CATEGORY = 5;
+
+        private const string DEFAULT_COOKIE_PATH = "/";
+
+        /// <summary>
+        /// Piwik base URL, for example http://example.org/piwik/
+        /// Must be set before using the class by calling PiwikTracker.URL = 'http://yourwebsite.org/piwik/'
+        /// </summary>
+        public static string URL;
+
+        private string DEBUG_APPEND_URL;
+        private string userAgent;
+        private DateTimeOffset localTime;
+        private bool hasCookies;
+        private string plugins;
+        private Dictionary<string, string[]> visitorCustomVar;
+        private Dictionary<string, string[]> pageCustomVar;
+        private Dictionary<string, string[]> eventCustomVar;
+        private Dictionary<string, string> customParameters;
+        private string customData;
+        private DateTimeOffset forcedDatetime;
+        private bool forcedNewVisit;
+        private string token_auth;
+        private AttributionInfo attributionInfo;
+        private DateTimeOffset ecommerceLastOrderTimestamp;
+        private Dictionary<string, object[]> ecommerceItems;
+        private int? generationTime;
+        private int idSite;
+        private string urlReferrer;
+        private string pageCharset;
+        private string pageUrl;
+        private string ip;
+        private string acceptLanguage;
+        private string userId;
+        private string forcedVisitorId;
+        private string cookieVisitorId;
+        private string randomVisitorId;
+        private int width;
+        private int height;
+        private int requestTimeout;
+        private bool doBulkRequests;
+        private List<string> storedTrackingActions;
+        private string country;
+        private string region;
+        private string city;
+        private float? lat;
+        private float? longitude;
+        private int configVisitorCookieTimeout;
+        private int configSessionCookieTimeout;
+        private int configReferralCookieTimeout;
+        private bool configCookiesDisabled;
+        private string configCookiePath;
+        private string configCookieDomain;
+        private long currentTs;
+        private long createTs;
+        private long? visitCount;
+        private long? currentVisitTs;
+        private long? lastVisitTs;
+        private long? lastEcommerceOrderTs;
+        private bool sendImageResponse;
+
+        public enum ActionType {download, link};
+
+        /// <summary>
+        /// Builds a PiwikTracker object, used to track visits, pages and Goal conversions
+        /// for a specific website, by using the Piwik Tracking API.
+        /// 
+        /// If the tracker is used within a web page or web controller, the following information are pre-initialised : 
+        /// URL Referrer, current page URL, remote IP, Accept-Language HTTP header and User-Agent HTTP header.
+        /// </summary>       
+        /// <param name="idSite">Id site to be tracked</param>
+        /// <param name="apiUrl">"http://example.org/piwik/" or "http://piwik.example.org/". If set, will overwrite PiwikTracker.URL</param>
+        public PiwikTracker(int idSite, string apiUrl = "")
+        {
+            this.userAgent = null;
+            this.localTime = DateTimeOffset.MinValue;
+            this.hasCookies = false;
+            this.plugins = null;            
+            this.pageCustomVar = new Dictionary<string, string[]>();
+            this.eventCustomVar = new Dictionary<string, string[]>();
+            this.customParameters = new Dictionary<string, string>();
+            this.customData = null;
+            this.forcedDatetime = DateTimeOffset.MinValue;
+            this.forcedNewVisit = false;
+            this.token_auth = null;
+            this.attributionInfo = null;
+            this.ecommerceLastOrderTimestamp = DateTimeOffset.MinValue;
+            this.ecommerceItems =  new Dictionary<string, object[]>();
+            this.generationTime = null;
+
+            this.idSite = idSite;
+            var currentContext = HttpContext.Current;
+            if (currentContext != null) {
+                if (currentContext.Request.UrlReferrer != null) {
+                    this.urlReferrer = currentContext.Request.UrlReferrer.AbsoluteUri;
+                }
+                
+                this.ip = currentContext.Request.UserHostAddress;
+
+                if (currentContext.Request.UserLanguages != null && currentContext.Request.UserLanguages.Any())
+                    this.acceptLanguage = currentContext.Request.UserLanguages.First();
+
+                this.userAgent = currentContext.Request.UserAgent;
+            }
+            this.pageCharset = DEFAULT_CHARSET_PARAMETER_VALUES;
+            this.pageUrl = getCurrentUrl();
+            if (!String.IsNullOrEmpty(apiUrl)) {
+                URL = apiUrl;
+            }
+
+            // Life of the visitor cookie (in sec)
+            this.configVisitorCookieTimeout = 33955200; // 13 months (365 + 28 days)
+            // Life of the session cookie (in sec)
+            this.configSessionCookieTimeout = 1800; // 30 minutes
+            // Life of the session cookie (in sec)
+            this.configReferralCookieTimeout = 15768000; // 6 months
+
+            // Visitor Ids in order
+            this.userId = null;
+            this.forcedVisitorId = null;
+            this.cookieVisitorId = null;
+            this.randomVisitorId = null;
+
+            this.setNewVisitorId();
+
+            this.configCookiesDisabled = false;
+            this.configCookiePath = DEFAULT_COOKIE_PATH;
+            this.configCookieDomain = "";
+
+            this.currentTs = (long)(DateTime.Now - new DateTime(1970, 1, 1)).TotalSeconds;
+            this.createTs = this.currentTs;
+            this.visitCount = 0;
+            this.currentVisitTs = null;
+            this.lastVisitTs = null;
+            this.lastEcommerceOrderTs = null;
+
+		    // Allow debug while blocking the request
+    	    this.requestTimeout = 600;
+    	    this.doBulkRequests = false;
+    	    this.storedTrackingActions = new List<string>();
+
+            this.sendImageResponse = true;
+
+            this.visitorCustomVar = this.getCustomVariablesFromCookie();
+        }
+
+
+        /// <summary>
+        /// By default, Piwik expects utf-8 encoded values, for example
+        /// for the page URL parameter values, Page Title, etc.
+        /// It is recommended to only send UTF-8 data to Piwik.
+        /// If required though, you can also specify another charset using this function.
+        /// </summary>       
+	    public void setPageCharset(string charset = "")
+	    {
+		    this.pageCharset = charset;
+	    }
+
+
+        /// <summary>
+        /// Sets the current URL being tracked
+        /// </summary>       
+        /// <param name="url">Raw URL (not URL encoded)</param>
+        public void setUrl(string url)
+        {
+            pageUrl = url;
+        }
+
+
+        /// <summary>
+        /// Sets the URL referrer used to track Referrers details for new visits.
+        /// </summary>       
+        /// <param name="url">Raw URL (not URL encoded)</param>
+        public void setUrlReferrer(string url)
+        {
+            urlReferrer = url;
+        }
+
+
+        /// <summary>
+        /// Sets the time that generating the document on the server side took.
+        /// </summary>       
+        /// <param name="timeMs">Generation time in ms</param>
+	    public void setGenerationTime(int timeMs)
+	    {
+		    this.generationTime = timeMs;
+	    }
+
+
+        /// <summary>
+        /// Sets the attribution information to the visit, so that subsequent Goal conversions are 
+        /// properly attributed to the right Referrer URL, timestamp, Campaign Name & Keyword.
+        /// 
+        /// If you call enableCookies() then these referral attribution values will be set
+        /// to the 'ref' first party cookie storing referral information.
+        /// </summary>       
+        /// <param name="attributionInfo">Attribution info for the visit</param>        
+        /// <see>function getAttributionInfo() in "https://github.com/piwik/piwik/blob/master/js/piwik.js"</see>
+        public void setAttributionInfo(AttributionInfo attributionInfo)
+        {
+            this.attributionInfo = attributionInfo;
+        }
+
+
+        /// <summary>
+        /// Sets Visit Custom Variable.
+        /// See http://piwik.org/docs/custom-variables/
+        /// </summary>       
+        /// <param name="id">Custom variable slot ID from 1-5</param>
+        /// <param name="name">Custom variable name</param>
+        /// <param name="value">Custom variable value</param>
+        /// <param name="scope">Custom variable scope. Possible values: visit, page, event</param>
+        /// <exception cref="Exception"/>
+        public void setCustomVariable(int id, string name, string value, CustomVar.Scopes scope = CustomVar.Scopes.visit)
+        {
+            string stringId = Convert.ToString(id);
+            string[] customVar = {name, value};
+
+            switch (scope)
+            {
+                case CustomVar.Scopes.page:
+                    pageCustomVar[stringId] = customVar;
+                    break;
+
+                case CustomVar.Scopes.visit:
+                    visitorCustomVar[stringId] = customVar;
+                    break;
+
+                case CustomVar.Scopes._event:
+                    eventCustomVar[stringId] = customVar;
+                    break;
+
+                default:
+                    throw new Exception("Invalid 'scope' parameter value");
+            }
+        }
+
+        /// <summary>
+        /// Sets a custom tracking parameter
+        /// <para></para>
+        /// To track custom dimensions use 'dimension{#}' as the value for
+        /// <paramref name="trackingApiParameter"/>, e.g. dimension1.
+        /// </summary>
+        /// <param name="trackingApiParameter">The name of the custom tracking parameter. Use dimension{#} for custom dimensions, e.g. dimension1 for dimension 1.</param>
+        /// <param name="value">The value of the custom parameter</param>
+        public void setCustomTrackingParameter(string trackingApiParameter, string value)
+        {
+            customParameters[trackingApiParameter] = value;
+        }
+
+
+        /// <summary>
+        /// Returns the currently assigned Custom Variable.
+        /// 
+        /// If scope is 'visit', it will attempt to read the value set in the first party cookie created by Piwik Tracker ($_COOKIE array).
+        /// </summary>       
+        /// <param name="id">Custom Variable integer index to fetch from cookie. Should be a value from 1 to 5</param>
+        /// <param name="scope">Custom variable scope. Possible values: visit, page, event</param> 
+        /// <exception cref="Exception"/>
+        /// <returns>The requested custom variable</returns>
+        public CustomVar getCustomVariable(int id, CustomVar.Scopes scope = CustomVar.Scopes.visit)
+        {
+            var stringId = Convert.ToString(id);
+
+            if (scope.Equals(CustomVar.Scopes.page)) {
+                return pageCustomVar.ContainsKey(stringId) ? new CustomVar(pageCustomVar[stringId][0], pageCustomVar[stringId][1]) : null;
+            }
+            else if (!scope.Equals(CustomVar.Scopes._event)) {
+                return eventCustomVar.ContainsKey(stringId) ? new CustomVar(eventCustomVar[stringId][0], eventCustomVar[stringId][1]) : null;
+            }
+            else if (!scope.Equals(CustomVar.Scopes.visit)) {
+                throw new Exception("Invalid 'scope' parameter value");
+            }
+            if (this.visitorCustomVar.ContainsKey(stringId)) {
+                return new CustomVar(visitorCustomVar[stringId][0], visitorCustomVar[stringId][1]);
+            }
+            var cookieDecoded = this.getCustomVariablesFromCookie();
+            if (!cookieDecoded.ContainsKey(stringId)    		
+    		    || cookieDecoded[stringId].Count() != 2) {
+    		    return null;
+    	    }
+            return new CustomVar(cookieDecoded[stringId][0], cookieDecoded[stringId][1]);
+        }
+
+        /// <summary>
+        /// Returns the currently assigned value for the given custom tracking parameter
+        /// </summary>
+        /// <param name="trackingApiParameter">The name of the custom tracking parameter</param>
+        /// <returns>The value of the custom tracking parameter</returns>
+        public string getCustomTrackingParameter(string trackingApiParameter)
+        {
+            return customParameters.ContainsKey(trackingApiParameter) ? customParameters[trackingApiParameter] : "";
+        }
+
+
+        /// <summary>
+        /// Clears any Custom Variable that may be have been set.
+        /// 
+        /// This can be useful when you have enabled bulk requests,
+        /// and you wish to clear Custom Variables of 'visit' scope.
+        /// </summary> 
+        public void clearCustomVariables()
+        {
+            this.visitorCustomVar = new Dictionary<string, string[]>();
+            this.pageCustomVar = new Dictionary<string, string[]>();
+            this.eventCustomVar = new Dictionary<string, string[]>();
+        }
+
+        /// <summary>
+        /// Clears any custom tracking parameters that have been set.
+        /// </summary>
+        public void clearCustomTrackingParameters()
+        {
+            this.customParameters = new Dictionary<string, string>();
+        }
+
+        
+         /// <summary>
+        /// Sets the current visitor ID to a random new one.
+        /// </summary>       
+        public void setNewVisitorId()
+        {
+            var encodedGuidBytes = new MD5CryptoServiceProvider().ComputeHash(Encoding.Default.GetBytes(Guid.NewGuid().ToString()));
+            this.randomVisitorId = BitConverter.ToString(encodedGuidBytes).Replace("-", "").Substring(0, LENGTH_VISITOR_ID).ToLower();
+            this.userId = null;
+            this.forcedVisitorId = null;
+            this.cookieVisitorId = null;
+        }
+
+    
+        /// <summary>
+        /// Sets the current site ID.
+        /// </summary>       
+        /// <param name="idSite"/>
+        public void setIdSite(int idSite)
+        {
+    	    this.idSite = idSite;
+        }
+    
+
+        /// <summary>
+        /// Sets the Browser language. Used to guess visitor countries when GeoIP is not enabled
+        /// </summary>       
+        /// <param name="acceptLanguage">For example "fr-fr"</param>    
+        public void setBrowserLanguage(string acceptLanguage)
+        {
+            this.acceptLanguage = acceptLanguage;
+        }
+
+
+        /// <summary>
+        /// Sets the user agent, used to detect OS and browser.
+        /// If this function is not called, the User Agent will default to the current user agent
+        /// if there is an active HttpContext
+        /// </summary>       
+        /// <param name="userAgent">HTTP User Agent</param>  
+        public void setUserAgent(string userAgent)
+        {
+            this.userAgent = userAgent;
+        }
+
+
+        /// <summary>
+        /// Sets the country of the visitor. If not used, Piwik will try to find the country
+        /// using either the visitor's IP address or language.
+        /// 
+        /// Allowed only for Admin/Super User, must be used along with setTokenAuth().
+        /// </summary>       
+        public void setCountry(string country)
+        {
+    	    this.country = country;
+        }
+    
+
+        /// <summary>
+        /// Sets the region of the visitor. If not used, Piwik may try to find the region
+        /// using the visitor's IP address (if configured to do so).
+        /// 
+        /// Allowed only for Admin/Super User, must be used along with setTokenAuth().
+        /// </summary>       
+        public void setRegion(string region)
+        {
+    	    this.region = region;
+        }
+
+    
+        /// <summary>
+        /// Sets the city of the visitor. If not used, Piwik may try to find the city
+        /// using the visitor's IP address (if configured to do so).
+        /// 
+        /// Allowed only for Admin/Super User, must be used along with setTokenAuth().
+        /// </summary>       
+        public void setCity(string city)
+        {
+    	    this.city = city;
+        }
+
+    
+        /// <summary>
+        /// Sets the latitude of the visitor. If not used, Piwik may try to find the visitor's
+        /// latitude using the visitor's IP address (if configured to do so).
+        /// 
+        /// Allowed only for Admin/Super User, must be used along with setTokenAuth().
+        /// </summary>  
+        public void setLatitude(float lat)
+        {
+    	    this.lat = lat;
+        }
+    
+
+        /// <summary>
+        /// Sets the longitude of the visitor. If not used, Piwik may try to find the visitor's
+        /// longitude using the visitor's IP address (if configured to do so).
+        /// 
+        /// Allowed only for Admin/Super User, must be used along with setTokenAuth().
+        /// </summary>  
+        public void setLongitude(float longitude)
+        {
+    	    this.longitude = longitude;
+        }
+    
+        
+        /// <summary>
+        /// Enables the bulk request feature. When used, each tracking action is stored until the
+        /// doBulkTrack method is called. This method will send all tracking data at once.
+        /// </summary>     
+	    public void enableBulkTracking()
+	    {
+		    this.doBulkRequests = true;
+	    }
+
+
+        /// <summary>
+        /// Enable Cookie Creation - this will cause a first party VisitorId cookie to be set when the VisitorId is set or reset
+        /// </summary>       
+        /// <param name="domain">(optional) Set first-party cookie domain. Accepted values: example.com, *.example.com (same as .example.com) or subdomain.example.com</param>    
+        /// <param name="path">(optional) Set first-party cookie path</param>    
+        public void enableCookies(string domain = "", string path = "/" )
+        {
+            this.configCookiesDisabled = false;
+            this.configCookieDomain = domainFixup(domain);
+            this.configCookiePath = path;
+        }
+
+        /// <summary>
+        /// If image response is disabled Piwik will respond with a HTTP 204 header instead of responding with a gif.
+        /// </summary> 
+        public void disableSendImageResponse()
+        {
+            this.sendImageResponse = false;
+        }
+
+        /// <summary>
+        /// Fix-up domain
+        /// </summary>  
+        static protected string domainFixup(string domain)
+        {
+            if (string.IsNullOrWhiteSpace(domain)){
+                return domain;
+            }
+            var dl = domain.Length - 1;
+            // remove trailing '.'
+            if (domain[dl].Equals('.'))
+            {
+                domain = domain.Substring(0, dl);
+            }
+            // remove leading '*'
+            if (domain.Substring(0, 2).Equals("*."))
+            {
+                domain = domain.Substring(1);
+            }
+            return domain;
+        }
+
+
+        /// <summary>
+        /// Get cookie name with prefix and domain hash
+        /// <summary>
+        protected string getCookieName(string cookieName) {
+            // NOTE: If the cookie name is changed, we must also update the method in piwik.js with the same name.
+            var hash = getHexStringFromBytes(new SHA1CryptoServiceProvider().ComputeHash(Encoding.UTF8.GetBytes((string.IsNullOrWhiteSpace(this.configCookieDomain) ? getCurrentHost() : this.configCookieDomain) + this.configCookiePath))).Substring(0, 4);
+            return FIRST_PARTY_COOKIES_PREFIX + cookieName + "." + this.idSite + "." + hash;
+        }
+
+        protected string getHexStringFromBytes(byte[] bytes)
+        {
+            var sb = new StringBuilder();
+            foreach (byte b in bytes)
+            {
+                var hex = b.ToString("x2");
+                sb.Append(hex);
+            }
+            return sb.ToString();
+        } 
+
+        /// <summary>
+        /// Tracks a page view
+        /// </summary>       
+        /// <param name="documentTitle">Page title as it will appear in the Actions > Page titles report</param> 
+        /// <returns>HTTP Response from the server or null if using bulk requests.</returns>
+        public HttpWebResponse doTrackPageView(string documentTitle = null)
+        {
+            string url = getUrlTrackPageView(documentTitle);
+            return sendRequest(url);
+        }
+
+
+        /// <summary>
+        /// Tracks an event
+        /// </summary>       
+        /// <param name="category">The Event Category (Videos, Music, Games...)</param> 
+        /// <param name="action">The Event's Action (Play, Pause, Duration, Add Playlist, Downloaded, Clicked...)</param> 
+        /// <param name="name">(optional) The Event's object Name (a particular Movie name, or Song name, or File name...)</param> 
+        /// <param name="value">(optional) The Event's value</param> 
+        /// <returns>HTTP Response from the server or null if using bulk requests.</returns>
+        public HttpWebResponse doTrackEvent(string category, string action, string name = "", string value = "")
+        {
+            var url = this.getUrlTrackEvent(category, action, name, value);
+            return this.sendRequest(url);
+        }
+
+
+        /// <summary>
+        /// Tracks a content impression
+        /// </summary>       
+        /// <param name="contentName">The name of the content. For instance 'Ad Foo Bar'</param> 
+        /// <param name="contentPiece">The actual content. For instance the path to an image, video, audio, any text</param> 
+        /// <param name="contentTarget">(optional) The target of the content. For instance the URL of a landing page.</param> 
+        /// <returns>HTTP Response from the server or null if using bulk requests.</returns>
+        public HttpWebResponse doTrackContentImpression(string contentName, string contentPiece = "Unknown", string contentTarget = null)
+        {
+            var url = this.getUrlTrackContentImpression(contentName, contentPiece, contentTarget);
+            return this.sendRequest(url);
+        }
+
+
+        /// <summary>
+        /// Tracks a content interaction. Make sure you have tracked a content impression using the same content name and
+        /// content piece, otherwise it will not count. To do so you should call the method doTrackContentImpression();
+        /// </summary>       
+        /// <param name="interaction">The name of the interaction with the content. For instance a 'click'</param> 
+        /// <param name="contentName">The name of the content. For instance 'Ad Foo Bar'</param> 
+        /// <param name="contentPiece">The actual content. For instance the path to an image, video, audio, any text</param> 
+        /// <param name="contentTarget">(optional) The target the content leading to when an interaction occurs. For instance the URL of a landing page.</param> 
+        /// <returns>HTTP Response from the server or null if using bulk requests.</returns>
+        public HttpWebResponse doTrackContentInteraction(string interaction, string contentName, string contentPiece = "Unknown", string contentTarget = null)
+        {
+            var url = this.getUrlTrackContentInteraction(interaction, contentName, contentPiece, contentTarget);
+            return this.sendRequest(url);
+        }
+
+    
+        /// <summary>
+        /// Tracks an internal Site Search query, and optionally tracks the Search Category, and Search results Count.
+        /// These are used to populate reports in Actions > Site Search.
+        /// </summary>       
+        /// <param name="keyword">Searched query on the site</param> 
+        /// <param name="category">(optional) Search engine category if applicable</param> 
+        /// <param name="countResults">(optional) results displayed on the search result page. Used to track "zero result" keywords.</param> 
+        /// <returns>HTTP Response from the server or null if using bulk requests.</returns>
+	    public HttpWebResponse doTrackSiteSearch(string keyword, string category = "", int? countResults = null)
+	    {
+		    var url = this.getUrlTrackSiteSearch(keyword, category, countResults);
+		    return this.sendRequest(url);
+	    }
+
+
+        /// <summary>
+        /// Records a Goal conversion
+        /// </summary>       
+        /// <param name="idGoal">Id Goal to record a conversion</param> 
+        /// <param name="revenue">Revenue for this conversion</param> 
+        /// <returns>HTTP Response from the server or null if using bulk requests.</returns>
+        public HttpWebResponse doTrackGoal(int idGoal, float revenue = 0)
+        {
+    	    string url = getUrlTrackGoal(idGoal, revenue);
+    	    return sendRequest(url);
+        }
+
+
+        /// <summary>
+        /// Tracks a download or outlink
+        /// </summary>       
+        /// <param name="actionUrl">URL of the download or outlink</param> 
+        /// <param name="actionType">Type of the action: 'download' or 'link'</param> 
+        /// <returns>HTTP Response from the server or null if using bulk requests.</returns>
+        public HttpWebResponse doTrackAction(string actionUrl, ActionType actionType)
+        {
+            // Referrer could be udpated to be the current URL temporarily (to mimic JS behavior)
+    	    string url = getUrlTrackAction(actionUrl, actionType);
+    	    return sendRequest(url); 
+        }
+
+
+        /// <summary>
+        /// Adds an item in the Ecommerce order.
+        /// 
+        /// This should be called before doTrackEcommerceOrder(), or before doTrackEcommerceCartUpdate().
+        /// This function can be called for all individual products in the cart (or order).
+        /// SKU parameter is mandatory. Other parameters are optional (set to false if value not known).
+        /// Ecommerce items added via this function are automatically cleared when doTrackEcommerceOrder() or getUrlTrackEcommerceOrder() is called.
+        /// </summary>       
+        /// <param name="sku">SKU, Product identifier </param> 
+        /// <param name="name">Product name</param> 
+        /// <param name="categories">Array of product categories (up to 5 categories can be specified for a given product)</param> 
+        /// <param name="price"> Individual product price (supports integer and decimal prices)</param> 
+        /// <param name="quantity">Product quantity. If not specified, will default to 1 in the Reports</param> 
+        /// <exception cref="Exception"/>
+        public void addEcommerceItem(string sku, string name = "", List<string> categories = null, double price = 0, ulong quantity = 1)
+        {
+    	    if (string.IsNullOrEmpty(sku)) {
+    		    throw new Exception("You must specify a SKU for the Ecommerce item");
+    	    }
+
+            object[] eCommerceItem = { sku, name, categories, formatMonetaryValue(price), quantity };
+
+            ecommerceItems.Remove(sku);
+            ecommerceItems.Add(sku, eCommerceItem);
+        }
+
+
+        /// <summary>
+	    /// Tracks a Cart Update (add item, remove item, update item).
+	    /// 
+	    /// On every Cart update, you must call addEcommerceItem() for each item (product) in the cart, 
+	    /// including the items that haven't been updated since the last cart update.
+	    /// Items which were in the previous cart and are not sent in later Cart updates will be deleted from the cart (in the database).
+        /// </summary>       
+        /// <param name="grandTotal">Cart grandTotal (typically the sum of all items' prices)</param> 
+        /// <returns>HTTP Response from the server or null if using bulk requests.</returns>
+        public HttpWebResponse doTrackEcommerceCartUpdate(double grandTotal)
+        {
+    	    string url = getUrlTrackEcommerceCartUpdate(grandTotal);
+    	    return sendRequest(url); 
+        }
+
+        /// <summary>
+        /// Sends all stored tracking actions at once. Only has an effect if bulk tracking is enabled.
+        /// 
+        /// To enable bulk tracking, call enableBulkTracking().
+        /// </summary>   
+        /// <exception cref="Exception"/>    
+        /// <returns>Response</returns>
+        public HttpWebResponse doBulkTrack()
+        {
+    	    if (!this.storedTrackingActions.Any()) {
+                throw new Exception("Error:  you must call the function doTrackPageView or doTrackGoal from this class, before calling this method doBulkTrack()");
+    	    }
+    	
+    	    var data = new Dictionary<string, Object>();
+            data["requests"] = this.storedTrackingActions;
+    
+            // token_auth is not required by default, except if bulk_requests_require_authentication=1
+            if(!string.IsNullOrWhiteSpace(this.token_auth)) {
+                data["token_auth"] = this.token_auth;
+            }            
+    	
+    	    var postData = new JavaScriptSerializer().Serialize(data);
+    	    var response = this.sendRequest(this.getBaseUrl(), "POST", postData, true);
+    	
+    	    this.storedTrackingActions = new List<string>();
+    	
+    	    return response;
+        }
+
+        /// <summary>
+	    /// Tracks an Ecommerce order.
+	    /// 
+	    /// If the Ecommerce order contains items (products), you must call first the addEcommerceItem() for each item in the order.
+	    /// All revenues (grandTotal, subTotal, tax, shipping, discount) will be individually summed and reported in Piwik reports.
+	    /// Only the parameters $orderId and $grandTotal are required. 
+        /// </summary>       
+        /// <param name="orderId">Unique Order ID. This will be used to count this order only once in the event the order page is reloaded several times. orderId must be unique for each transaction, even on different days, or the transaction will not be recorded by Piwik.</param> 
+        /// <param name="grandTotal">Grand Total revenue of the transaction (including tax, shipping, etc.)</param> 
+        /// <param name="subTotal">Sub total amount, typically the sum of items prices for all items in this order (before Tax and Shipping costs are applied)</param> 
+        /// <param name="tax">Tax amount for this order</param> 
+        /// <param name="shipping">Shipping amount for this order</param> 
+        /// <param name="discount">Discounted amount in this order</param> 
+        /// <returns>HTTP Response from the server or null if using bulk requests.</returns>
+        public HttpWebResponse doTrackEcommerceOrder(string orderId, double grandTotal, double subTotal = 0, double tax = 0, double shipping = 0, double discount = 0)
+        {
+    	    string url = getUrlTrackEcommerceOrder(orderId, grandTotal, subTotal, tax, shipping, discount);
+    	    return sendRequest(url); 
+        }
+
+
+        /// <summary>
+        /// Sends a ping request.
+        /// 
+        /// Ping requests do not track new actions. If they are sent within the standard visit length (see global.ini.php),
+        /// they will extend the existing visit and the current last action for the visit. If after the standard visit length,
+        /// ping requests will create a new visit using the last action in the last known visit.
+        /// </summary>
+        /// <returns>HTTP Response from the server or null if using bulk requests.</returns>
+        public HttpWebResponse doPing()
+        {
+            var url = this.getRequest(this.idSite);
+            url += "&ping=1";
+            return this.sendRequest(url);
+        }
+
+
+        /// <summary>
+        /// Sets the current page view as an item (product) page view, or an Ecommerce Category page view.
+        /// 
+        /// This must be called before doTrackPageView() on this product/category page. 
+        /// It will set 3 custom variables of scope "page" with the SKU, Name and Category for this page view.
+        /// Note: Custom Variables of scope "page" slots 3, 4 and 5 will be used.
+        ///  
+        /// On a category page, you may set the parameter $category only and set the other parameters to false.
+        /// 
+        /// Tracking Product/Category page views will allow Piwik to report on Product & Categories 
+        /// conversion rates (Conversion rate = Ecommerce orders containing this product or category / Visits to the product or category)
+        ///
+        /// </summary>       
+        /// <param name="sku">Product SKU being viewed</param> 
+        /// <param name="name">Product Name being viewed</param> 
+        /// <param name="categories">Category being viewed. On a Product page, this is the product's category. You can also specify an array of up to 5 categories for a given page view.</param> 
+        /// <param name="price">Specify the price at which the item was displayed</param> 
+        public void setEcommerceView(string sku = "", string name = "", List<string> categories = null, double price = 0)
+        {
+            var serializedCategories = "";
+            if (categories != null) {
+                serializedCategories = new JavaScriptSerializer().Serialize(categories);
+            }
+            this.setCustomVariable(CVAR_INDEX_ECOMMERCE_ITEM_CATEGORY, "_pkc", serializedCategories, CustomVar.Scopes.page);
+
+            if (!price.Equals(0)) {
+                this.setCustomVariable(CVAR_INDEX_ECOMMERCE_ITEM_PRICE, "_pkp", this.formatMonetaryValue(price), CustomVar.Scopes.page);
+            }
+
+            // On a category page, do not record "Product name not defined" 
+            if (string.IsNullOrEmpty(sku) && string.IsNullOrEmpty(name)) {
+                return;
+            }
+            if (!string.IsNullOrEmpty(sku)) {
+                this.setCustomVariable(CVAR_INDEX_ECOMMERCE_ITEM_SKU, "_pks", sku, CustomVar.Scopes.page);
+            }
+            if (string.IsNullOrEmpty(name)) {
+                name = "";
+            }
+            this.setCustomVariable(CVAR_INDEX_ECOMMERCE_ITEM_NAME, "_pkn", name, CustomVar.Scopes.page);
+        }
+
+
+        /// <summary>
+        /// Returns URL used to track Ecommerce Cart updates
+        /// Calling this function will reinitializes the property ecommerceItems to empty array 
+        /// so items will have to be added again via addEcommerceItem()  
+        /// </summary>        
+        private string getUrlTrackEcommerceCartUpdate(double grandTotal)
+        {
+        	return getUrlTrackEcommerce(grandTotal);
+        }
+
+
+        /// <summary>
+        /// Returns URL used to track Ecommerce Orders
+        /// Calling this function will reinitializes the property ecommerceItems to empty array 
+        /// so items will have to be added again via addEcommerceItem()  
+        /// </summary>  
+        public string getUrlTrackEcommerceOrder(string orderId, double grandTotal, double subTotal = 0, double tax = 0, double shipping = 0, double discount = 0)
+        {
+    	    if (String.IsNullOrEmpty(orderId)) {
+    		    throw new Exception("You must specifiy an orderId for the Ecommerce order");
+    	    }
+
+    	    string url = getUrlTrackEcommerce(grandTotal, subTotal, tax, shipping, discount);
+    	    url += "&ec_id=" + urlEncode(orderId);
+
+    	    ecommerceLastOrderTimestamp = forcedDatetime.Equals(DateTimeOffset.MinValue) ? DateTimeOffset.Now : forcedDatetime;
+
+    	    return url;
+        }
+
+
+        /// <summary>
+        /// Returns URL used to track Ecommerce orders
+        /// Calling this function will reinitializes the property ecommerceItems to empty array 
+        /// so items will have to be added again via addEcommerceItem()  
+        /// </summary>  
+        protected string getUrlTrackEcommerce(double grandTotal, double subTotal = 0, double tax = 0, double shipping = 0, double discount = 0)
+        {
+    	
+    	    string url = getRequest(idSite) + "&idgoal=0&revenue="  + formatMonetaryValue(grandTotal);
+
+            if (!subTotal.Equals(0)) {
+    		    url += "&ec_st=" + formatMonetaryValue(subTotal);
+    	    }
+
+            if (!tax.Equals(0)) {
+    		    url += "&ec_tx=" + formatMonetaryValue(tax);
+    	    }
+
+            if (!shipping.Equals(0)) {
+    		    url += "&ec_sh="  + formatMonetaryValue(shipping);
+    	    }
+
+            if (!discount.Equals(0)) {
+    		    url += "&ec_dt=" + formatMonetaryValue(discount);
+    	    }
+
+    	    if (ecommerceItems.Count > 0) {
+    		    url += "&ec_items=" + urlEncode(new JavaScriptSerializer().Serialize(ecommerceItems.Values));                
+    	    }
+
+            ecommerceItems = new Dictionary<string, object[]>();
+
+    	    return url;
+        }
+
+        /// <summary>
+        /// Builds URL to track a page view.
+        /// </summary>
+        /// <see cref="doTrackPageView"/>
+        /// <param name="documentTitle">Page view name as it will appear in Piwik reports</param> 
+        /// <returns>URL to piwik.php with all parameters set to track the pageview</returns>
+        public string getUrlTrackPageView(string documentTitle = "")
+        {
+            var url = getRequest(idSite);
+
+            if (!string.IsNullOrWhiteSpace(documentTitle)) {
+                url += "&action_name=" + urlEncode(documentTitle);
+            }
+
+            return url;
+        }
+
+
+        /// <summary>
+        /// Builds URL to track a custom event.
+        /// </summary>
+        /// <see cref="doTrackEvent"/>
+        /// <param name="category">The Event Category (Videos, Music, Games...)</param> 
+        /// <param name="action">The Event's Action (Play, Pause, Duration, Add Playlist, Downloaded, Clicked...)</param> 
+        /// <param name="name">(optional) The Event's object Name (a particular Movie name, or Song name, or File name...)</param> 
+        /// <param name="value">(optional) The Event's value</param> 
+        /// <returns>URL to piwik.php with all parameters set to track the pageview</returns>
+        public string getUrlTrackEvent(string category, string action, string name = "", string value = "")
+        {
+            var url = this.getRequest(this.idSite);
+            if(string.IsNullOrWhiteSpace(category)) {
+                throw new Exception("You must specify an Event Category name (Music, Videos, Games...).");
+            }
+            if(string.IsNullOrWhiteSpace(action)) {
+                throw new Exception("You must specify an Event action (click, view, add...).");
+            }
+
+            url += "&e_c=" + urlEncode(category);
+            url += "&e_a=" + urlEncode(action);
+
+            if(!string.IsNullOrWhiteSpace(name)) {
+                url += "&e_n=" + urlEncode(name);
+            }
+            if(!string.IsNullOrWhiteSpace(value)) {
+                url += "&e_v=" + value;
+            }
+            return url;
+        }
+
+
+        /// <summary>
+        /// Builds URL to track a content impression.
+        /// </summary>       
+        /// <see cref="doTrackContentImpression"/>
+        /// <param name="contentName">The name of the content. For instance 'Ad Foo Bar'</param> 
+        /// <param name="contentPiece">The actual content. For instance the path to an image, video, audio, any text</param> 
+        /// <param name="contentTarget">(optional) The target of the content. For instance the URL of a landing page.</param> 
+        /// <exception cref="Exception">In case $contentName is empty</exception>
+        /// <returns>URL to piwik.php with all parameters set to track the pageview</returns>        
+        public string getUrlTrackContentImpression(string contentName, string contentPiece, string contentTarget)
+        {
+            var url = this.getRequest(this.idSite);
+
+            if (string.IsNullOrWhiteSpace(contentName)) {
+                throw new Exception("You must specify a content name");
+            }
+
+            url += "&c_n=" + this.urlEncode(contentName);
+
+            if (!string.IsNullOrWhiteSpace(contentPiece)) {
+                url += "&c_p=" + this.urlEncode(contentPiece);
+            }
+            if (!string.IsNullOrWhiteSpace(contentTarget)) {
+                url += "&c_t=" + this.urlEncode(contentTarget);
+            }
+
+            return url;
+        }
+
+
+        /// <summary>
+        /// Builds URL to track a content impression.
+        /// </summary>       
+        /// <see cref="doTrackContentImpression"/>
+        /// <param name="interaction">The name of the interaction with the content. For instance a 'click'</param> 
+        /// <param name="contentName">The name of the content. For instance 'Ad Foo Bar'</param> 
+        /// <param name="contentPiece">The actual content. For instance the path to an image, video, audio, any text</param> 
+        /// <param name="contentTarget">(optional) The target the content leading to when an interaction occurs. For instance the URL of a landing page.</param> 
+        /// <exception cref="Exception">In case $interaction or $contentName is empty</exception>
+        /// <returns>URL to piwik.php with all parameters set to track the pageview</returns>        
+        public string getUrlTrackContentInteraction(string interaction, string contentName, string contentPiece, string contentTarget)
+        {
+            var url = this.getRequest(this.idSite);
+
+            if (string.IsNullOrWhiteSpace(interaction)) {
+                throw new Exception("You must specify a name for the interaction");
+            }
+
+            if (string.IsNullOrWhiteSpace(contentName)) {
+                throw new Exception("You must specify a content name");
+            }
+
+            url += "&c_i=" + this.urlEncode(interaction);
+            url += "&c_n=" + this.urlEncode(contentName);
+
+            if (!string.IsNullOrWhiteSpace(contentPiece)) {
+                url += "&c_p=" + this.urlEncode(contentPiece);
+            }
+            if (!string.IsNullOrWhiteSpace(contentTarget)) {
+                url += "&c_t=" + this.urlEncode(contentTarget);
+            }
+
+            return url;
+        }
+
+
+        /// <summary>
+        /// Builds URL to track a site search.
+        /// </summary>
+        /// <see cref="doTrackSiteSearch"/>
+        /// <param name="keyword"/>
+        /// <param name="category"/>
+        /// <param name="countResults"/>
+        public string getUrlTrackSiteSearch(string keyword, string category, int? countResults)
+	    {
+		    var url = this.getRequest(this.idSite);
+		    url += "&search=" + urlEncode(keyword);
+		    if (!string.IsNullOrWhiteSpace(category)) {
+			    url += "&search_cat=" + urlEncode(category);
+		    }
+            if (countResults != null) {
+                url += "&search_count=" + countResults;
+            }
+            return url;
+	    }
+
+
+        /// <summary>
+        /// Builds URL to track a goal with idGoal and revenue.
+        /// </summary>
+        /// <see cref="doTrackGoal"/>
+        /// <param name="idGoal">Id Goal to record a conversion</param> 
+        /// <param name="revenue">Revenue for this conversion</param> 
+        /// <returns>URL to piwik.php with all parameters set to track the goal conversion</returns>
+        public string getUrlTrackGoal(int idGoal, float revenue = 0)
+        {
+    	    var url = getRequest(idSite);
+            url += "&idgoal=" + idGoal;
+    	    if (!revenue.Equals(0)) {
+                url += "&revenue=" + formatMonetaryValue(revenue);
+    	    }
+    	    return url;
+        }
+
+        
+        /// <summary>
+        /// Builds URL to track a new action.
+        /// </summary>
+        /// <see cref="doTrackAction"/>
+        /// <param name="actionUrl">URL of the download or outlink</param> 
+        /// <param name="actionType">Type of the action: 'download' or 'link'</param> 
+        /// <returns>URL to piwik.php with all parameters set to track an action</returns>
+        public string getUrlTrackAction(string actionUrl, ActionType actionType)
+        {
+    	    var url = getRequest(idSite);
+		    url += "&" + actionType + "=" + urlEncode(actionUrl);		
+    	    return url;
+        }
+
+
+        /// <summary>
+        /// Overrides server date and time for the tracking requests. 
+        /// By default Piwik will track requests for the "current datetime" but this function allows you 
+        /// to track visits in the past. All times are in UTC.
+        /// 
+        /// Allowed only for Super User, must be used along with setTokenAuth()
+        /// </summary>
+        /// <param name="dateTime">Date to set</param>
+        public void setForceVisitDateTime(DateTimeOffset dateTime)
+        {
+            this.forcedDatetime = dateTime;
+        }
+
+
+        /// <summary>
+        /// Forces Piwik to create a new visit for the tracking request.
+        /// 
+        /// By default, Piwik will create a new visit if the last request by this user was more than 30 minutes ago.
+        /// If you call setForceNewVisit() before calling doTrack*, then a new visit will be created for this request.
+        /// 
+        /// </summary>
+        public void setForceNewVisit()
+        {
+            this.forcedNewVisit = true;
+        }
+
+
+        /// <summary>
+        /// Overrides IP address
+        /// 
+        /// Allowed only for Super User, must be used along with setTokenAuth()
+        /// </summary>
+        /// <param name="ip">IP string, eg. 130.54.2.1</param>  
+        public void setIp(string ip)
+        {
+            this.ip = ip;
+        }
+
+        /// <summary>
+        /// Force the action to be recorded for a specific User. The User ID is a string representing a given user in your system.
+        /// 
+        /// A User ID can be a username, UUID or an email address, or any number or string that uniquely identifies a user or client.
+        /// </summary>
+        /// <param name="userId">Any user ID string (eg. email address, ID, username). Must be non empty. Set to false to de-assign a user id previously set.</param>
+        /// <exception cref="Exception"/>
+        public void setUserId(string userId)
+        {
+            if (userId == null) {
+                this.setNewVisitorId();
+                return;
+            }
+            if (string.IsNullOrEmpty(userId)) {
+                throw new Exception("User ID cannot be empty.");
+            }
+            this.userId = userId;
+        }
+
+
+        /// <summary>
+        /// Hash function used internally by Piwik to hash a User ID into the Visitor ID.
+        /// 
+        /// Note: matches implementation of Tracker\Request->getUserIdHashed()
+        /// </summary>
+        static public string getUserIdHashed(string id)
+        {
+            var encodedIdBytes = new SHA1CryptoServiceProvider().ComputeHash(Encoding.Default.GetBytes(id));
+            return BitConverter.ToString(encodedIdBytes).Substring(0, 16);
+        }
+
+
+        /// <summary>
+        /// Forces the requests to be recorded for the specified Visitor ID.
+        /// Note: it is recommended to use ->setUserId($userId); instead.
+        /// 
+        /// Rather than letting Piwik attribute the user with a heuristic based on IP and other user fingeprinting attributes,
+        /// force the action to be recorded for a particular visitor.
+        /// 
+        /// If you use both setVisitorId and setUserId, setUserId will take precedence.
+        /// If not set, the visitor ID will be fetched from the 1st party cookie, or will be set to a random UUID.
+        ///
+        /// </summary>       
+        /// <param name="visitorId">16 hexadecimal characters visitor ID, eg. "33c31e01394bdc63"</param>          
+        /// <exception cref="Exception"/>
+        [Obsolete("We recommend to use  ->setUserId($userId).")]
+        public void setVisitorId(string visitorId)
+        {
+            if (visitorId.Length != LENGTH_VISITOR_ID
+                || !System.Text.RegularExpressions.Regex.IsMatch(visitorId, @"\A\b[0-9a-fA-F]+\b\Z")
+            ) {
+        		throw new Exception("setVisitorId() expects a "
+                                + LENGTH_VISITOR_ID
+                                + " characters hexadecimal string (containing only the following: "
+                                + "01234567890abcdefABCDEF"
+                                + ")");
+        	}
+
+    	    this.forcedVisitorId = visitorId;
+        }
+
+
+        /// <summary>
+        /// If the user initiating the request has the Piwik first party cookie, 
+        /// this function will try and return the ID parsed from this first party cookie.
+        /// 
+        /// If you call this function from a server, where the call is triggered by a cron or script
+        /// not initiated by the actual visitor being tracked, then it will return 
+        /// the random Visitor ID that was assigned to this visit object.
+        /// 
+        /// This can be used if you wish to record more visits, actions or goals for this visitor ID later on.
+        /// </summary>       
+        /// <returns>16 hex chars visitor ID string</returns>
+        public string getVisitorId()
+        {
+            if (!string.IsNullOrEmpty(this.userId)) {
+                return getUserIdHashed(this.userId);
+            }
+    	    if (!string.IsNullOrEmpty(this.forcedVisitorId)) {
+    		    return this.forcedVisitorId;
+    	    }
+            if (this.loadVisitorIdCookie()) {
+                return this.cookieVisitorId;
+            }
+            return this.randomVisitorId;
+        }
+
+
+        /// <summary>
+        /// Returns the User ID string, which may have been set via:
+        ///     $v->setUserId('username@example.org');
+        /// </summary>
+        public string getUserId()
+        {
+            return this.userId;
+        }
+
+
+        /// <summary>
+        /// Loads values from the VisitorId Cookie
+        /// </summary>       
+        /// <returns>True if cookie exists and is valid, False otherwise</returns>
+        protected bool loadVisitorIdCookie() 
+        {
+            var idCookie = this.getCookieMatchingName("id");
+            if (idCookie == null) {
+                return false;
+            }
+            var parts = idCookie.Value.Split('.');
+            if (parts[0].Length != LENGTH_VISITOR_ID) {
+                return false;
+            }
+            this.cookieVisitorId = parts[0]; // provides backward compatibility since getVisitorId() didn't change any existing VisitorId value
+            this.createTs = long.Parse(parts[1]);
+            if (!string.IsNullOrWhiteSpace(parts[2])) {
+                this.visitCount = long.Parse(parts[2]);
+            }            
+            this.currentVisitTs = long.Parse(parts[3]);
+            if (!string.IsNullOrWhiteSpace(parts[4])) {
+                this.lastVisitTs = long.Parse(parts[4]);
+            }
+            if (!string.IsNullOrWhiteSpace(parts[5])) {
+                this.lastEcommerceOrderTs = long.Parse(parts[5]);
+            }
+            return true;
+        }
+
+
+        /// <summary>
+        /// Deletes all first party cookies from the client
+        /// </summary> 
+        public void deleteCookies() 
+        {
+            if (HttpContext.Current != null) {
+                var expire = this.currentTs - 86400;
+                var cookies = new[] {"id", "ses", "cvar", "ref"};
+                foreach(var cookie in cookies) {
+                    this.setCookie(cookie, "", expire);
+                }
+            }
+        }
+
+
+        /// <summary>
+        /// Returns the currently assigned Attribution Information stored in a first party cookie.
+        /// 
+        /// This function will only work if the user is initiating the current request, and his cookies
+        /// can be read from an active HttpContext.
+        /// </summary>       
+        /// <returns>Referrer information for Goal conversion attribution. Will return null if the cookie could not be found</returns>        
+        /// <see>Piwik.js getAttributionInfo()</see>
+        public AttributionInfo getAttributionInfo()
+        {
+            if(this.attributionInfo != null) {
+                return this.attributionInfo;
+            }
+            var refCookie = getCookieMatchingName("ref");
+
+            if (refCookie == null) {
+                return null;
+            }
+
+            var cookieDecoded = new JavaScriptSerializer().Deserialize<string[]>(HttpUtility.UrlDecode(refCookie.Value));
+
+            if (cookieDecoded == null) {
+                return null;
+            }
+
+            var arraySize = cookieDecoded.Length;
+
+            if (arraySize == 0) {
+                return null;
+            }
+
+            var attributionInfo = new AttributionInfo();
+
+            if (!string.IsNullOrEmpty(cookieDecoded[0])) {
+                attributionInfo.campaignName = cookieDecoded[0];
+            }
+
+            if (arraySize > 1 && !String.IsNullOrEmpty(cookieDecoded[1])) {
+                attributionInfo.campaignKeyword = cookieDecoded[1];
+            }
+
+            if (arraySize > 2 && !String.IsNullOrEmpty(cookieDecoded[2])) {
+                attributionInfo.referrerTimestamp = new DateTime(1970, 1, 1, 0, 0, 0).AddSeconds(Convert.ToInt32(cookieDecoded[2]));
+            }
+
+            if (arraySize > 3 && !String.IsNullOrEmpty(cookieDecoded[3])) {
+                attributionInfo.referrerUrl = cookieDecoded[3];
+            }
+
+            return attributionInfo;            
+        }
+
+
+        /// <summary>
+        /// Some Tracking API functionnality requires express authentication, using either the 
+        /// Super User token_auth, or a user with 'admin' access to the website.
+        /// 
+        /// The following features require access:
+        /// - force the visitor IP
+        /// - force the date & time of the tracking requests rather than track for the current datetime
+        /// 
+        /// </summary>
+        /// <param name="token_auth">32 chars token_auth string</param>
+	    public void setTokenAuth(string token_auth)
+	    {
+    		this.token_auth = token_auth;
+    	}
+
+
+        /// <summary>
+        /// Sets local visitor time
+        /// </summary>
+        /// <param name="localTime">Time to set</param>
+        public void setLocalTime(DateTimeOffset localTime)
+        {
+            this.localTime = localTime;
+        }
+
+
+        /// <summary>
+        /// Sets user resolution width and height.
+        /// </summary>       
+        public void setResolution(int width, int height)
+        {
+    	    this.width = width;
+    	    this.height = height;
+        }
+
+
+        /// <summary>
+        /// Sets if the browser supports cookies 
+        /// This is reported in "List of plugins" report in Piwik.
+        /// </summary>  
+        public void setBrowserHasCookies(bool hasCookies)
+        {
+            this.hasCookies = hasCookies;
+        }
+
+
+        /// <summary>
+        /// Will append a custom string at the end of the Tracking request. 
+        /// </summary> 
+        public void setDebugStringAppend(string debugString)
+        {
+            this.DEBUG_APPEND_URL = "&" + debugString;
+        }
+
+
+        /// <summary>
+        /// Sets visitor browser supported plugins
+        /// </summary>       
+        public void setPlugins(BrowserPlugins browserPlugins)
+        {
+    	    plugins =
+                "&fla=" + (browserPlugins.flash ? "1" : "0") +
+                "&java=" + (browserPlugins.java ? "1" : "0") +
+                "&dir=" + (browserPlugins.director ? "1" : "0") + 
+    		    "&qt=" + (browserPlugins.quickTime ? "1" : "0") + 
+    		    "&realp=" + (browserPlugins.realPlayer ? "1" : "0") + 
+    		    "&pdf=" + (browserPlugins.pdf ? "1" : "0") + 
+    		    "&wma=" + (browserPlugins.windowsMedia ? "1" : "0") + 
+    		    "&gears=" + (browserPlugins.gears ? "1" : "0") + 
+    		    "&ag=" + (browserPlugins.silverlight ? "1" : "0"); 
+        }
+
+
+        /// <summary>
+        /// By default, PiwikTracker will read first party cookies
+        /// from the request and write updated cookies in the response (using setrawcookie).
+        /// This can be disabled by calling this function.
+        /// </summary>      
+        public void disableCookieSupport()
+        {
+        	this.configCookiesDisabled = true;
+        }
+
+
+        /// <summary>
+        /// Returns the maximum number of seconds the tracker will spend waiting for a response
+        /// from Piwik. Defaults to 600 seconds.
+        /// </summary>   
+        public int getRequestTimeout()
+        {
+    	    return this.requestTimeout;
+        }
+	
+        /// <summary>
+        /// Sets the maximum number of seconds that the tracker will spend waiting for a response
+        /// from Piwik.
+        /// </summary>
+        /// <param name="timeout"></param>
+        /// <exception cref="Exception"/>
+        public void setRequestTimeout(int timeout)
+        {
+    	    if (timeout < 0) {
+    		    throw new Exception("Invalid value supplied for request timeout: $timeout");
+    	    }
+    	
+    	    this.requestTimeout = timeout;
+        }
+
+        /// <summary>
+        /// Used in tests to output useful error messages.
+        /// </summary>
+        static public string DEBUG_LAST_REQUESTED_URL;
+
+        private HttpWebResponse sendRequest(string url, string method = "GET", string data = null, bool force = false)
+        {
+            DEBUG_LAST_REQUESTED_URL = url;
+
+    	    // if doing a bulk request, store the url
+    	    if (this.doBulkRequests && !force) {
+    		    this.storedTrackingActions.Add(
+                    url
+                    + (!String.IsNullOrEmpty(userAgent) ? "&ua=" + urlEncode(userAgent) : "")
+                    + (!String.IsNullOrEmpty(acceptLanguage) ? "&lang=" + urlEncode(acceptLanguage) : "")
+                );
+
+                // Clear custom variables so they don't get copied over to other users in the bulk request
+                this.clearCustomVariables();
+                this.userAgent = null;
+                this.acceptLanguage = null;
+    		    return null;
+    	    }
+
+            var request = (HttpWebRequest)WebRequest.Create(url);
+            request.Method = method;
+            request.UserAgent = this.userAgent;            
+            request.Headers.Add("Accept-Language", acceptLanguage);
+            request.Timeout = this.requestTimeout*1000;
+
+            if (!string.IsNullOrEmpty(data)) {
+                request.ContentType = "application/json";
+                using (var streamWriter = new StreamWriter(request.GetRequestStream())) {
+                    streamWriter.Write(data);
+                }
+            }
+
+            return (HttpWebResponse) request.GetResponse();
+        }
+
+        /// <summary>
+        /// Returns the base URL for the piwik server.
+        /// </summary>
+        protected string getBaseUrl()
+        {
+            if (string.IsNullOrEmpty(URL)) {
+                throw new Exception("You must first set the Piwik Tracker URL by calling PiwikTracker.URL = \"http://your-website.org/piwik/\";");
+            }
+            if (!URL.Contains("/piwik.php")
+                && !URL.Contains("/proxy-piwik.php")
+            ) {
+                URL += "/piwik.php";
+            }
+            return URL;
+        }
+
+        private string getRequest(int idSite)
+        {   	
+            this.setFirstPartyCookies();
+
+            var customFields = "";
+            if (this.customParameters.Any())
+            {
+                foreach (var kvp in customParameters)
+                {
+                    customFields += string.Format("&{0}={1}", this.urlEncode(kvp.Key), this.urlEncode(kvp.Value));
+                }
+            }
+
+            var url = this.getBaseUrl() +
+                "?idsite=" + idSite +
+		        "&rec=1" +
+		        "&apiv=" + VERSION + 
+	            "&r=" + new Random().Next(0, 1000000).ToString("000000") +
+
+                // Only allowed for Super User, token_auth required,
+		        (!string.IsNullOrEmpty(ip) ? "&cip=" + ip : "") +
+                (!string.IsNullOrEmpty(this.userId) ? "&uid=" + this.urlEncode(this.userId) : "") +    	        
+                (!forcedDatetime.Equals(DateTimeOffset.MinValue) ? "&cdt=" + formatDateValue(forcedDatetime) : "") +
+                (this.forcedNewVisit ? "&new_visit=1" : "") +
+                (!string.IsNullOrEmpty(token_auth) && !this.doBulkRequests ? "&token_auth=" + this.urlEncode(token_auth) : "") +
+
+                // Values collected from cookie
+                "&_idts=" + this.createTs +
+                "&_idvc=" + this.visitCount +
+                ((this.lastVisitTs != null) ? "&_viewts=" + this.lastVisitTs : "" ) +
+                ((this.lastEcommerceOrderTs != null) ? "&_ects=" + this.lastEcommerceOrderTs : "" ) +
+	        
+		        // These parameters are set by the JS, but optional when using API
+	            (!string.IsNullOrEmpty(plugins) ? plugins : "") +
+                (!localTime.Equals(DateTimeOffset.MinValue) ? "&h=" + localTime.Hour + "&m=" + localTime.Minute + "&s=" + localTime.Second : "") +
+	            ((width != 0 && height != 0) ? "&res=" + width + "x" + height : "") +
+	            (hasCookies ? "&cookie=1" : "") +
+                (!ecommerceLastOrderTimestamp.Equals(DateTimeOffset.MinValue) ? "&_ects=" + formatTimestamp(ecommerceLastOrderTimestamp) : "") +
+	        
+	            // Various important attributes
+	            (!string.IsNullOrEmpty(customData) ? "&data=" + customData : "") +
+                (this.visitorCustomVar.Any() ? "&_cvar=" + this.urlEncode(new JavaScriptSerializer().Serialize(this.visitorCustomVar)) : "") +
+                (this.pageCustomVar.Any() ? "&cvar=" + this.urlEncode(new JavaScriptSerializer().Serialize(this.pageCustomVar)) : "") +
+                (this.eventCustomVar.Any() ? "&e_cvar=" + this.urlEncode(new JavaScriptSerializer().Serialize(this.eventCustomVar)) : "") +
+                (this.generationTime != null ? "&gt_ms=" + this.generationTime : "") +
+                (!string.IsNullOrEmpty(forcedVisitorId) ? "&cid=" + forcedVisitorId : "&_id=" + this.getVisitorId()) +
+	        
+	            // URL parameters
+                (!string.IsNullOrEmpty(pageUrl) ? "&url=" + urlEncode(pageUrl) : "") +
+                (!string.IsNullOrEmpty(urlReferrer) ? "&urlref=" + urlEncode(urlReferrer) : "") +
+                (!string.IsNullOrEmpty(this.pageCharset) && !this.pageCharset.Equals(DEFAULT_CHARSET_PARAMETER_VALUES) ? "&cs=" + this.pageCharset : "") +
+
+	            // Attribution information, so that Goal conversions are attributed to the right referrer or campaign
+	            // Campaign name
+                ((attributionInfo != null && !string.IsNullOrEmpty(attributionInfo.campaignName)) ? "&_rcn=" + urlEncode(attributionInfo.campaignName) : "") +
+    	        // Campaign keyword
+                ((attributionInfo != null && !string.IsNullOrEmpty(attributionInfo.campaignKeyword)) ? "&_rck=" + urlEncode(attributionInfo.campaignKeyword) : "") +
+    	        // Timestamp at which the referrer was set
+                ((attributionInfo != null && !attributionInfo.referrerTimestamp.Equals(DateTimeOffset.MinValue)) ? "&_refts=" + formatTimestamp(attributionInfo.referrerTimestamp) : "") +
+    	        // Referrer URL
+                ((attributionInfo != null && !string.IsNullOrEmpty(attributionInfo.referrerUrl)) ? "&_ref=" + urlEncode(attributionInfo.referrerUrl) : "") +
+    		
+    		    // custom location info
+    		    (!string.IsNullOrEmpty(this.country) ? "&country=" + urlEncode(this.country) : "") +
+    		    (!string.IsNullOrEmpty(this.region) ? "&region=" + urlEncode(this.region) : "") +
+    		    (!string.IsNullOrEmpty(this.city) ? "&city=" + urlEncode(this.city) : "") +
+                (this.lat != null ? "&lat=" + formatGeoLocationValue((float) this.lat) : "") +
                 (this.longitude != null ? "&long=" + formatGeoLocationValue((float) this.longitude) : "") +
-<<<<<<< HEAD
+                customFields +
                 (!this.sendImageResponse ? "&send_image=0" : "") +
-=======
-                customFields +
->>>>>>> 21a3167a
-
-    	        // DEBUG 
-	            DEBUG_APPEND_URL;
-
-
-            // Reset page level custom variables after this page view
-            pageCustomVar = new Dictionary<string ,string[]>();
-            eventCustomVar = new Dictionary<string ,string[]>();
-            this.clearCustomTrackingParameters();
-
-            // force new visit only once, user must call again setForceNewVisit()
-            this.forcedNewVisit = false;
-    	
-            return url;
-        }
-
-        private HttpCookie getCookieMatchingName(string name)
-        {
-            if(this.configCookiesDisabled) {
-                return null;
-            }
-            name = this.getCookieName(name);
-
-            if (HttpContext.Current != null) {
-                var cookies = HttpContext.Current.Request.Cookies;
-                for (var i = 0; i < cookies.Count; i++) {
-                    if (cookies[i].Name.Contains(name)) {
-                        return cookies[i];
-                    }
-                }
-            }
-            return null;
-        }
-
-
-        /// <summary>
-        /// If current URL is "http://example.org/dir1/dir2/index.php?param1=value1&param2=value2"
-        /// will return "/dir1/dir2/index.php"
-        /// </summary>   
-        static protected string getCurrentScriptName()
-        {
-            if (HttpContext.Current != null)
-            {
-                return HttpContext.Current.Request.Url.AbsolutePath;
-            }
-            return "";
-        }
-
-
-        /// <summary>
-        /// If the current URL is 'http://example.org/dir1/dir2/index.php?param1=value1&param2=value2"
-        /// will return 'http'
-        /// </summary>   
-        /// <returns>string 'https' or 'http'</returns>        
-        static protected string getCurrentScheme()
-        {
-            if (HttpContext.Current != null)
-            {
-                return HttpContext.Current.Request.Url.Scheme;
-            }
-            return "http";
-        }
-
-
-        /// <summary>
-        /// If current URL is "http://example.org/dir1/dir2/index.php?param1=value1&param2=value2"
-        /// will return "http://example.org"
-        /// </summary>   
-        /// <returns>string 'https' or 'http'</returns>  
-        static protected string getCurrentHost()
-        {
-            if (HttpContext.Current != null)
-            {
-                return HttpContext.Current.Request.Url.Host;
-            }
-            return "unknown";
-        }
-
-
-        /// <summary>
-        /// If current URL is "http://example.org/dir1/dir2/index.php?param1=value1&param2=value2"
-        /// will return "?param1=value1&param2=value2"
-        /// </summary>   
-        static protected string getCurrentQueryString()
-        {
-            if (HttpContext.Current != null)
-            {
-                return HttpContext.Current.Request.Url.Query;
-            }
-            return "";
-        }
-
-
-        /// <summary>
-        /// Returns the current full URL (scheme, host, path and query string.
-        /// </summary>   
-        static protected string getCurrentUrl()
-        {
-            return getCurrentScheme() + "://"
-                + getCurrentHost()
-                + getCurrentScriptName()
-                + getCurrentQueryString();
-	    }
-
-
-        /// <summary>
-        /// Sets the first party cookies as would the piwik.js
-        /// All cookies are supported: 'id' and 'ses' and 'ref' and 'cvar' cookies.
-        /// </summary>  
-        protected void setFirstPartyCookies()
-        {
-            if (this.configCookiesDisabled) {
-                return;
-            }
-
-            if (string.IsNullOrWhiteSpace(this.cookieVisitorId)) {
-                this.loadVisitorIdCookie();
-            }
-
-            // Set the 'ref' cookie
-            var attributionInfo = this.getAttributionInfo();
-            if(attributionInfo != null) {
-                this.setCookie("ref", this.urlEncode(new JavaScriptSerializer().Serialize(attributionInfo.toArray())), this.configReferralCookieTimeout);
-            }
-
-            // Set the 'ses' cookie
-            this.setCookie("ses", "*", this.configSessionCookieTimeout);
-
-            // Set the 'id' cookie
-            var visitCount = this.visitCount + 1;
-            var cookieValue = this.getVisitorId() + "." + this.createTs + "." + visitCount + "." + this.currentTs + "." + this.lastVisitTs + "." + this.lastEcommerceOrderTs;
-            this.setCookie("id", cookieValue, this.configVisitorCookieTimeout);
-
-            // Set the 'cvar' cookie
-            this.setCookie("cvar", this.urlEncode(new JavaScriptSerializer().Serialize(this.visitorCustomVar)), this.configSessionCookieTimeout);
-        }
-
-
-        /// <summary>
-        /// Sets a first party cookie to the client to improve dual JS-PHP tracking.
-        /// 
-        /// This replicates the piwik.js tracker algorithms for consistency and better accuracy.
-        /// </summary>       
-        /// <param name="cookieName"/>
-        /// <param name="cookieValue"/>
-        /// <param name="cookieTTL"/>
-        protected void setCookie( string cookieName, string cookieValue, long cookieTTL)
-        {
-            if (HttpContext.Current != null) {
-                var cookieExpire = this.currentTs + cookieTTL;
-                HttpContext.Current.Response.Cookies.Add(new HttpCookie(this.getCookieName(cookieName), cookieValue) { Expires = new DateTime(1970, 1, 1, 0, 0, 0, DateTimeKind.Utc).AddSeconds(cookieExpire), Path = this.configCookiePath, Domain = this.configCookieDomain });
-            }
-        }
-
-
-        protected Dictionary<string, string[]> getCustomVariablesFromCookie()
-        {
-            var cookie = getCookieMatchingName("cvar");
-            if (cookie == null) {
-                return new Dictionary<string, string[]>();
-            }
-            return new JavaScriptSerializer().Deserialize<Dictionary<string, string[]>>(HttpUtility.UrlDecode(cookie.Value));
-        }
-
-
-        private string formatDateValue(DateTimeOffset date)
-        {
-            return date.ToString("yyyy-MM-dd HH:mm:ss");
-        }
-
-        private string formatTimestamp(DateTimeOffset date)
-        {
-            DateTime origin = new DateTime(1970, 1, 1, 0, 0, 0, 0);
-            TimeSpan diff = date - origin;
-            double seconds = Convert.ToInt32(diff.TotalSeconds);
-            return seconds.ToString();
-        }
-
-        private string formatMonetaryValue(double value)
-        {
-            return value.ToString("0.##", new CultureInfo("en-US")); 
-        }        
-
-        private string formatGeoLocationValue(float value)
-        {
-            return value.ToString(new CultureInfo("en-US")); 
-        }        
-
-        private string urlEncode(string value)
-        {
-            return HttpUtility.UrlEncode(value);
-        }
-
-    } 
-}
+
+    	        // DEBUG 
+	            DEBUG_APPEND_URL;
+
+
+            // Reset page level custom variables after this page view
+            pageCustomVar = new Dictionary<string ,string[]>();
+            eventCustomVar = new Dictionary<string ,string[]>();
+            this.clearCustomTrackingParameters();
+
+            // force new visit only once, user must call again setForceNewVisit()
+            this.forcedNewVisit = false;
+    	
+            return url;
+        }
+
+        private HttpCookie getCookieMatchingName(string name)
+        {
+            if(this.configCookiesDisabled) {
+                return null;
+            }
+            name = this.getCookieName(name);
+
+            if (HttpContext.Current != null) {
+                var cookies = HttpContext.Current.Request.Cookies;
+                for (var i = 0; i < cookies.Count; i++) {
+                    if (cookies[i].Name.Contains(name)) {
+                        return cookies[i];
+                    }
+                }
+            }
+            return null;
+        }
+
+
+        /// <summary>
+        /// If current URL is "http://example.org/dir1/dir2/index.php?param1=value1&param2=value2"
+        /// will return "/dir1/dir2/index.php"
+        /// </summary>   
+        static protected string getCurrentScriptName()
+        {
+            if (HttpContext.Current != null)
+            {
+                return HttpContext.Current.Request.Url.AbsolutePath;
+            }
+            return "";
+        }
+
+
+        /// <summary>
+        /// If the current URL is 'http://example.org/dir1/dir2/index.php?param1=value1&param2=value2"
+        /// will return 'http'
+        /// </summary>   
+        /// <returns>string 'https' or 'http'</returns>        
+        static protected string getCurrentScheme()
+        {
+            if (HttpContext.Current != null)
+            {
+                return HttpContext.Current.Request.Url.Scheme;
+            }
+            return "http";
+        }
+
+
+        /// <summary>
+        /// If current URL is "http://example.org/dir1/dir2/index.php?param1=value1&param2=value2"
+        /// will return "http://example.org"
+        /// </summary>   
+        /// <returns>string 'https' or 'http'</returns>  
+        static protected string getCurrentHost()
+        {
+            if (HttpContext.Current != null)
+            {
+                return HttpContext.Current.Request.Url.Host;
+            }
+            return "unknown";
+        }
+
+
+        /// <summary>
+        /// If current URL is "http://example.org/dir1/dir2/index.php?param1=value1&param2=value2"
+        /// will return "?param1=value1&param2=value2"
+        /// </summary>   
+        static protected string getCurrentQueryString()
+        {
+            if (HttpContext.Current != null)
+            {
+                return HttpContext.Current.Request.Url.Query;
+            }
+            return "";
+        }
+
+
+        /// <summary>
+        /// Returns the current full URL (scheme, host, path and query string.
+        /// </summary>   
+        static protected string getCurrentUrl()
+        {
+            return getCurrentScheme() + "://"
+                + getCurrentHost()
+                + getCurrentScriptName()
+                + getCurrentQueryString();
+	    }
+
+
+        /// <summary>
+        /// Sets the first party cookies as would the piwik.js
+        /// All cookies are supported: 'id' and 'ses' and 'ref' and 'cvar' cookies.
+        /// </summary>  
+        protected void setFirstPartyCookies()
+        {
+            if (this.configCookiesDisabled) {
+                return;
+            }
+
+            if (string.IsNullOrWhiteSpace(this.cookieVisitorId)) {
+                this.loadVisitorIdCookie();
+            }
+
+            // Set the 'ref' cookie
+            var attributionInfo = this.getAttributionInfo();
+            if(attributionInfo != null) {
+                this.setCookie("ref", this.urlEncode(new JavaScriptSerializer().Serialize(attributionInfo.toArray())), this.configReferralCookieTimeout);
+            }
+
+            // Set the 'ses' cookie
+            this.setCookie("ses", "*", this.configSessionCookieTimeout);
+
+            // Set the 'id' cookie
+            var visitCount = this.visitCount + 1;
+            var cookieValue = this.getVisitorId() + "." + this.createTs + "." + visitCount + "." + this.currentTs + "." + this.lastVisitTs + "." + this.lastEcommerceOrderTs;
+            this.setCookie("id", cookieValue, this.configVisitorCookieTimeout);
+
+            // Set the 'cvar' cookie
+            this.setCookie("cvar", this.urlEncode(new JavaScriptSerializer().Serialize(this.visitorCustomVar)), this.configSessionCookieTimeout);
+        }
+
+
+        /// <summary>
+        /// Sets a first party cookie to the client to improve dual JS-PHP tracking.
+        /// 
+        /// This replicates the piwik.js tracker algorithms for consistency and better accuracy.
+        /// </summary>       
+        /// <param name="cookieName"/>
+        /// <param name="cookieValue"/>
+        /// <param name="cookieTTL"/>
+        protected void setCookie( string cookieName, string cookieValue, long cookieTTL)
+        {
+            if (HttpContext.Current != null) {
+                var cookieExpire = this.currentTs + cookieTTL;
+                HttpContext.Current.Response.Cookies.Add(new HttpCookie(this.getCookieName(cookieName), cookieValue) { Expires = new DateTime(1970, 1, 1, 0, 0, 0, DateTimeKind.Utc).AddSeconds(cookieExpire), Path = this.configCookiePath, Domain = this.configCookieDomain });
+            }
+        }
+
+
+        protected Dictionary<string, string[]> getCustomVariablesFromCookie()
+        {
+            var cookie = getCookieMatchingName("cvar");
+            if (cookie == null) {
+                return new Dictionary<string, string[]>();
+            }
+            return new JavaScriptSerializer().Deserialize<Dictionary<string, string[]>>(HttpUtility.UrlDecode(cookie.Value));
+        }
+
+
+        private string formatDateValue(DateTimeOffset date)
+        {
+            return date.ToString("yyyy-MM-dd HH:mm:ss");
+        }
+
+        private string formatTimestamp(DateTimeOffset date)
+        {
+            DateTime origin = new DateTime(1970, 1, 1, 0, 0, 0, 0);
+            TimeSpan diff = date - origin;
+            double seconds = Convert.ToInt32(diff.TotalSeconds);
+            return seconds.ToString();
+        }
+
+        private string formatMonetaryValue(double value)
+        {
+            return value.ToString("0.##", new CultureInfo("en-US")); 
+        }        
+
+        private string formatGeoLocationValue(float value)
+        {
+            return value.ToString(new CultureInfo("en-US")); 
+        }        
+
+        private string urlEncode(string value)
+        {
+            return HttpUtility.UrlEncode(value);
+        }
+
+    } 
+}